--- conflicted
+++ resolved
@@ -49,22 +49,11 @@
     async def test_task_execution(self, osint_agent):
         """Test task execution"""
         task = {
-<<<<<<< HEAD
             "id": "test_task_1",
             "description": "Collect intelligence on target",
             "task_type": "intelligence_collection",
             "priority": "MEDIUM",
             "metadata": {"title": "OSINT Collection", "parameters": {"target": "test_target", "sources": ["web", "social_media"]}}
-=======
-            "id": "test_1",
-            "type": "web_scraping",
-            "description": "Scrape websites for intelligence",
-            "parameters": {
-                "urls": ["https://example.com"],
-                "keywords": ["cyber", "threat"],
-                "max_pages": 5,
-            },
->>>>>>> 838bbf26
         }
 
         result = await osint_agent.execute_task(task)
@@ -131,21 +120,11 @@
     async def test_task_execution(self, investigation_agent):
         """Test task execution"""
         task = {
-<<<<<<< HEAD
             "id": "test_task_2",
             "description": "Manage investigation case",
             "task_type": "case_management",
             "priority": "HIGH",
             "metadata": {"title": "Investigation Case Management", "parameters": {"case_id": "case_001", "priority": "high"}}
-=======
-            "id": "test_1",
-            "type": "link_analysis",
-            "description": "Analyze entity relationships",
-            "parameters": {
-                "entities": ["Entity1", "Entity2", "Entity3"],
-                "depth": "medium",
-            },
->>>>>>> 838bbf26
         }
 
         result = await investigation_agent.execute_task(task)
@@ -179,21 +158,11 @@
     async def test_evidence_acquisition(self, forensics_agent):
         """Test evidence acquisition task"""
         task = {
-<<<<<<< HEAD
             "id": "test_task_3",
             "description": "Acquire evidence from disk",
             "task_type": "evidence_acquisition",
             "priority": "HIGH",
             "metadata": {"title": "Evidence Acquisition", "parameters": {"source": "/dev/sda1", "acquisition_type": "disk_image"}}
-=======
-            "id": "test_1",
-            "type": "evidence_acquisition",
-            "description": "Acquire evidence from source",
-            "parameters": {
-                "source_path": "/path/to/evidence",
-                "acquisition_type": "forensic",
-            },
->>>>>>> 838bbf26
         }
 
         result = await forensics_agent.execute_task(task)
@@ -240,7 +209,6 @@
     async def test_statistical_analysis(self, data_analysis_agent):
         """Test statistical analysis task"""
         task = {
-<<<<<<< HEAD
             "id": "test_task_4",
             "description": "Perform statistical analysis",
             "task_type": "statistical_analysis",
@@ -253,15 +221,6 @@
                 ],
                 "column": "value",
             }}
-=======
-            "id": "test_1",
-            "type": "statistical_analysis",
-            "description": "Perform statistical analysis",
-            "parameters": {
-                "data": [1, 2, 3, 4, 5, 6, 7, 8, 9, 10],
-                "analysis_type": "descriptive",
-            },
->>>>>>> 838bbf26
         }
 
         result = await data_analysis_agent.execute_task(task)
@@ -380,7 +339,6 @@
     async def test_report_generation(self, reporting_agent):
         """Test report generation task"""
         task = {
-<<<<<<< HEAD
             "id": "test_task_7",
             "description": "Generate intelligence report",
             "task_type": "report_generation",
@@ -390,16 +348,6 @@
                 "data": {"findings": ["Finding 1", "Finding 2"]},
                 "format": "pdf",
             }}
-=======
-            "id": "test_1",
-            "type": "report_generation",
-            "description": "Generate intelligence report",
-            "parameters": {
-                "data": {"findings": ["Finding1", "Finding2"]},
-                "report_type": "intelligence",
-                "output_format": "pdf",
-            },
->>>>>>> 838bbf26
         }
 
         result = await reporting_agent.execute_task(task)
@@ -423,7 +371,6 @@
     async def test_technology_trend_monitoring(self, technology_monitor_agent):
         """Test technology trend monitoring task"""
         task = {
-<<<<<<< HEAD
             "id": "test_task_8",
             "description": "Monitor technology trends",
             "task_type": "technology_trend_monitoring",
@@ -432,23 +379,13 @@
                 "technologies": ["AI", "Quantum Computing"],
                 "timeframe": "monthly",
             }}
-=======
-            "id": "test_2",
-            "type": "executive_summary",
-            "description": "Generate executive summary",
-            "parameters": {
-                "data": {"findings": ["Finding1", "Finding2"]},
-                "audience": "executives",
-            },
->>>>>>> 838bbf26
-        }
-
-        result = await reporting_agent.execute_task(task)
-
-        assert result["success"] is True
-        assert result["task_type"] == "executive_summary"
-        assert "summary" in result
-        assert "audience" in result["summary"]
+        }
+
+        result = await technology_monitor_agent.execute_task(task)
+
+        assert result["success"] is True
+        assert result["task_type"] == "technology_trend_monitoring"
+        assert "trends" in result
 
 
 class TestAgentIntegration:
