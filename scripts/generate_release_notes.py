#!/usr/bin/env python3
"""
Generate Release Notes for AMAS Releases
Enhanced with AI integration for intelligent release note generation
"""

import argparse
import json
import os
import sys
from datetime import datetime
<<<<<<< HEAD
from typing import List, Dict, Any, Optional
from pathlib import Path


class AIReleaseNotesGenerator:
    """AI-powered release notes generator"""

    def __init__(self, github_token: str, repo_name: str):
        self.github_token = github_token
        self.repo_name = repo_name
        self.session = requests.Session()
        self.session.headers.update(
            {
                "Authorization": f"token {github_token}",
                "Accept": "application/vnd.github.v3+json",
            }
        )

    def get_commits_since_tag(self, tag: str) -> List[Dict[str, Any]]:
        """Get commits since the last tag"""
        try:
            # Get the tag's commit SHA
            tag_url = (
                f"https://api.github.com/repos/{self.repo_name}/git/refs/tags/{tag}"
            )
            tag_response = self.session.get(tag_url)

            if tag_response.status_code == 404:
                # If tag doesn't exist, get all commits
                commits_url = f"https://api.github.com/repos/{self.repo_name}/commits"
            else:
                tag_sha = tag_response.json()["object"]["sha"]
                commits_url = f"https://api.github.com/repos/{self.repo_name}/commits?since={tag_sha}"

            response = self.session.get(commits_url)
            response.raise_for_status()
            return response.json()
        except Exception as e:
            print(f"Warning: Could not fetch commits: {e}")
            return []

    def get_pull_requests_since_tag(self, tag: str) -> List[Dict[str, Any]]:
        """Get merged pull requests since the last tag"""
        try:
            # Get commits first
            commits = self.get_commits_since_tag(tag)
            pr_numbers = set()

            # Extract PR numbers from commit messages
            for commit in commits:
                message = commit.get("commit", {}).get("message", "")
                pr_match = re.search(r"#(\d+)", message)
                if pr_match:
                    pr_numbers.add(pr_match.group(1))

            # Get PR details
            prs = []
            for pr_num in pr_numbers:
                pr_url = f"https://api.github.com/repos/{self.repo_name}/pulls/{pr_num}"
                response = self.session.get(pr_url)
                if response.status_code == 200:
                    pr_data = response.json()
                    if pr_data.get("state") == "closed" and pr_data.get("merged_at"):
                        prs.append(pr_data)

            return prs
        except Exception as e:
            print(f"Warning: Could not fetch pull requests: {e}")
            return []

    def categorize_changes(
        self, commits: List[Dict], prs: List[Dict]
    ) -> Dict[str, List[str]]:
        """Categorize changes using AI-like pattern matching"""
        categories = {
            "features": [],
            "fixes": [],
            "improvements": [],
            "breaking": [],
            "docs": [],
            "security": [],
            "performance": [],
        }

        # Keywords for categorization
        feature_keywords = ["feat", "feature", "add", "new", "implement"]
        fix_keywords = ["fix", "bug", "issue", "resolve", "correct"]
        improvement_keywords = ["improve", "enhance", "optimize", "refactor", "update"]
        breaking_keywords = ["break", "remove", "deprecate", "change"]
        doc_keywords = ["doc", "readme", "comment", "documentation"]
        security_keywords = [
            "security",
            "vulnerability",
            "auth",
            "permission",
            "access",
        ]
        performance_keywords = ["perf", "performance", "speed", "memory", "optimize"]

        # Process commits
        for commit in commits:
            message = commit.get("commit", {}).get("message", "").lower()
            author = commit.get("commit", {}).get("author", {}).get("name", "")

            # Skip merge commits and automated commits
            if any(
                skip in message
                for skip in ["merge", "revert", "chore", "ci:", "build:"]
            ):
                continue

            # Categorize based on keywords
            if any(keyword in message for keyword in feature_keywords):
                categories["features"].append(f"- {message.split('\\n')[0]} ({author})")
            elif any(keyword in message for keyword in fix_keywords):
                categories["fixes"].append(f"- {message.split('\\n')[0]} ({author})")
            elif any(keyword in message for keyword in improvement_keywords):
                categories["improvements"].append(
                    f"- {message.split('\\n')[0]} ({author})"
                )
            elif any(keyword in message for keyword in breaking_keywords):
                categories["breaking"].append(f"- {message.split('\\n')[0]} ({author})")
            elif any(keyword in message for keyword in doc_keywords):
                categories["docs"].append(f"- {message.split('\\n')[0]} ({author})")
            elif any(keyword in message for keyword in security_keywords):
                categories["security"].append(f"- {message.split('\\n')[0]} ({author})")
            elif any(keyword in message for keyword in performance_keywords):
                categories["performance"].append(
                    f"- {message.split('\\n')[0]} ({author})"
                )
            else:
                categories["improvements"].append(
                    f"- {message.split('\\n')[0]} ({author})"
                )

        # Process pull requests
        for pr in prs:
            title = pr.get("title", "").lower()
            body = pr.get("body", "").lower()
            author = pr.get("user", {}).get("login", "")
            pr_number = pr.get("number", "")

            pr_text = f"- {pr.get('title', '')} (#{pr_number}) by @{author}"

            if any(keyword in title or keyword in body for keyword in feature_keywords):
                categories["features"].append(pr_text)
            elif any(keyword in title or keyword in body for keyword in fix_keywords):
                categories["fixes"].append(pr_text)
            elif any(
                keyword in title or keyword in body for keyword in improvement_keywords
            ):
                categories["improvements"].append(pr_text)
            elif any(
                keyword in title or keyword in body for keyword in breaking_keywords
            ):
                categories["breaking"].append(pr_text)
            elif any(keyword in title or keyword in body for keyword in doc_keywords):
                categories["docs"].append(pr_text)
            elif any(
                keyword in title or keyword in body for keyword in security_keywords
            ):
                categories["security"].append(pr_text)
            elif any(
                keyword in title or keyword in body for keyword in performance_keywords
            ):
                categories["performance"].append(pr_text)
            else:
                categories["improvements"].append(pr_text)

        return categories

    def generate_ai_insights(
        self, categories: Dict[str, List[str]], version: str
    ) -> str:
        """Generate AI-powered insights about the release"""
        insights = []

        total_changes = sum(len(changes) for changes in categories.values())

        if total_changes == 0:
            insights.append(
                "🤖 **AI Analysis**: This appears to be a maintenance or configuration release with minimal code changes."
            )
        else:
            insights.append(
                f"🤖 **AI Analysis**: This release contains {total_changes} significant changes across multiple categories."
            )

            if categories["breaking"]:
                insights.append(
                    "⚠️ **Breaking Changes Detected**: This release includes breaking changes that may require user action."
                )

            if categories["security"]:
                insights.append(
                    "🔒 **Security Updates**: This release includes important security improvements."
                )

            if categories["performance"]:
                insights.append(
                    "⚡ **Performance Improvements**: This release includes performance optimizations."
                )

            if len(categories["features"]) > 5:
                insights.append(
                    "🚀 **Feature-Rich Release**: This is a major feature release with significant new functionality."
                )
            elif len(categories["fixes"]) > 5:
                insights.append(
                    "🐛 **Bug Fix Release**: This release focuses primarily on bug fixes and stability improvements."
                )

        return "\\n\\n".join(insights)


def generate_release_notes(
    version: str, github_token: str, repo_name: str, output_file: str
) -> str:
    """Generate comprehensive release notes"""

    generator = AIReleaseNotesGenerator(github_token, repo_name)

    # Get previous tag (assuming semantic versioning)
    try:
        # Try to get the previous version
        version_parts = version.lstrip("v").split(".")
        if len(version_parts) >= 3:
            major, minor, patch = version_parts[:3]
            if patch != "0":
                prev_patch = str(int(patch) - 1)
                prev_tag = f"v{major}.{minor}.{prev_patch}"
            elif minor != "0":
                prev_minor = str(int(minor) - 1)
                prev_tag = f"v{major}.{prev_minor}.0"
            else:
                prev_major = str(int(major) - 1)
                prev_tag = f"v{prev_major}.0.0"
        else:
            prev_tag = "v0.0.0"
    except:
        prev_tag = "v0.0.0"

    print(f"📋 Generating release notes for {version} (since {prev_tag})")

    # Get changes
    commits = generator.get_commits_since_tag(prev_tag)
    prs = generator.get_pull_requests_since_tag(prev_tag)

    print(f"📊 Found {len(commits)} commits and {len(prs)} pull requests")

    # Categorize changes
    categories = generator.categorize_changes(commits, prs)

    # Generate AI insights
    ai_insights = generator.generate_ai_insights(categories, version)

    # Build release notes
    timestamp = datetime.now().strftime("%Y-%m-%d")

    release_notes = f"""# 🚀 AMAS {version} Release Notes

**Release Date**: {timestamp}  
**Generated by**: AI-Enhanced Release System

{ai_insights}

## 📋 What's New

"""

    # Add categorized changes
    if categories["features"]:
        release_notes += "### ✨ New Features\\n\\n"
        for feature in categories["features"][:10]:  # Limit to 10 items
            release_notes += f"{feature}\\n"
        if len(categories["features"]) > 10:
            release_notes += (
                f"- ... and {len(categories['features']) - 10} more features\\n"
            )
        release_notes += "\\n"

    if categories["improvements"]:
        release_notes += "### 🔧 Improvements\\n\\n"
        for improvement in categories["improvements"][:10]:
            release_notes += f"{improvement}\\n"
        if len(categories["improvements"]) > 10:
            release_notes += (
                f"- ... and {len(categories['improvements']) - 10} more improvements\\n"
            )
        release_notes += "\\n"

    if categories["fixes"]:
        release_notes += "### 🐛 Bug Fixes\\n\\n"
        for fix in categories["fixes"][:10]:
            release_notes += f"{fix}\\n"
        if len(categories["fixes"]) > 10:
            release_notes += f"- ... and {len(categories['fixes']) - 10} more fixes\\n"
        release_notes += "\\n"

    if categories["security"]:
        release_notes += "### 🔒 Security Updates\\n\\n"
        for security in categories["security"]:
            release_notes += f"{security}\\n"
        release_notes += "\\n"

    if categories["performance"]:
        release_notes += "### ⚡ Performance Improvements\\n\\n"
        for perf in categories["performance"]:
            release_notes += f"{perf}\\n"
        release_notes += "\\n"

    if categories["breaking"]:
        release_notes += "### ⚠️ Breaking Changes\\n\\n"
        for breaking in categories["breaking"]:
            release_notes += f"{breaking}\\n"
        release_notes += "\\n"

    if categories["docs"]:
        release_notes += "### 📚 Documentation Updates\\n\\n"
        for doc in categories["docs"][:5]:
            release_notes += f"{doc}\\n"
        if len(categories["docs"]) > 5:
            release_notes += (
                f"- ... and {len(categories['docs']) - 5} more documentation updates\\n"
            )
        release_notes += "\\n"

    # Add statistics
    release_notes += f"""## 📊 Release Statistics

- **Total Commits**: {len(commits)}
- **Pull Requests**: {len(prs)}
- **Contributors**: {len(set(commit.get('commit', {}).get('author', {}).get('name', '') for commit in commits))}
- **Files Changed**: {sum(commit.get('stats', {}).get('total', 0) for commit in commits)}

## 🔗 Links

- [Full Changelog](https://github.com/{repo_name}/compare/{prev_tag}...{version})
- [Documentation](https://github.com/{repo_name}/docs)
- [Issues](https://github.com/{repo_name}/issues)

---

*This release was automatically generated using AI-enhanced tools.*
"""

    return release_notes
=======
from typing import Any, Dict, List

import requests
>>>>>>> e8249e5e


def main():
    """Main function"""
    parser = argparse.ArgumentParser(description="Generate AI-enhanced release notes")
    parser.add_argument(
        "--version", required=True, help="Release version (e.g., v1.0.0)"
    )
    parser.add_argument("--output", default="RELEASE_NOTES.md", help="Output file path")
    parser.add_argument(
        "--github-token", help="GitHub token (or use GITHUB_TOKEN env var)"
    )
    parser.add_argument("--repo", help="Repository name (or use REPO_NAME env var)")

    args = parser.parse_args()

    # Get GitHub token and repo name
    github_token = args.github_token or os.environ.get("GITHUB_TOKEN")
    repo_name = args.repo or os.environ.get("REPO_NAME")

    if not github_token:
        print("❌ Error: GitHub token is required")
        print("Set GITHUB_TOKEN environment variable or use --github-token")
        sys.exit(1)

    if not repo_name:
        print("❌ Error: Repository name is required")
        print("Set REPO_NAME environment variable or use --repo")
        sys.exit(1)

    try:
        print(f"🤖 AI-Enhanced Release Notes Generator")
        print(f"📦 Repository: {repo_name}")
        print(f"🏷️ Version: {args.version}")
        print(f"📄 Output: {args.output}")
        print("=" * 50)

        # Generate release notes
        release_notes = generate_release_notes(
            args.version, github_token, repo_name, args.output
        )

        # Write to file
        with open(args.output, "w", encoding="utf-8") as f:
            f.write(release_notes)

        print(f"✅ Release notes generated successfully: {args.output}")
        print(f"📊 File size: {len(release_notes)} characters")

        return True

    except Exception as e:
        print(f"❌ Error generating release notes: {e}")
        return False

    # Get arguments
    version = os.environ.get("VERSION", "v1.0.0")
    output_file = os.environ.get("OUTPUT", "RELEASE_NOTES.md")

    print(f"📋 Version: {version}")
    print(f"📄 Output: {output_file}")

    # Generate release notes
    release_notes = generate_release_notes(version)

    # Write to file
    with open(output_file, "w", encoding="utf-8") as f:
        f.write(release_notes)

    print(f"✅ Release notes generated: {output_file}")
    return True


def generate_release_notes(version: str) -> str:
    """Generate comprehensive release notes"""

    timestamp = datetime.now().strftime("%Y-%m-%d")

    # Header
    release_notes = f"""# 🚀 AMAS {version} Release

**Release Date**: {timestamp}
**Version**: {version}
**Type**: Production Release

## 🎯 What's New

### 🤖 Enhanced AI Integration
- **Multi-Agent Collaboration**: Improved AI agent coordination
- **Smart Auto-Response**: Enhanced issue response system
- **Code Analysis**: Advanced AI-powered code analysis
- **Security Scanning**: Comprehensive security vulnerability detection

### 🔧 Workflow Improvements
- **GitHub Actions**: Enhanced automation workflows
- **Auto-Response**: Guaranteed issue response system
- **Code Quality**: Automated code quality checks
- **Security**: Automated security scanning

### 🛠️ Developer Experience
- **Better Documentation**: Comprehensive setup guides
- **Error Handling**: Improved error messages and debugging
- **Performance**: Faster response times and better reliability
- **Testing**: Enhanced test coverage and automation

## 🔥 Key Features

### 🎯 Auto-Response System
- **Guaranteed Responses**: Every issue gets an automatic response
- **Smart Categorization**: Automatic issue categorization
- **Intelligent Labeling**: Automatic label assignment
- **Multi-Agent Support**: Multiple AI agents for better responses

### 🔍 Code Analysis
- **AI-Powered**: Advanced AI code analysis
- **Security Scanning**: Comprehensive security vulnerability detection
- **Performance Analysis**: Code performance optimization
- **Quality Checks**: Automated code quality assessment

### 🚀 Workflow Automation
- **GitHub Actions**: Comprehensive workflow automation
- **Multi-API Support**: Support for multiple AI APIs
- **Fallback Systems**: Robust error handling and fallbacks
- **Performance Monitoring**: Workflow performance tracking

## 📊 Statistics

- **Issues Processed**: 100+ issues automatically handled
- **Response Time**: < 30 seconds average response time
- **Accuracy**: 95%+ accurate issue categorization
- **Uptime**: 99.9% system availability

## 🔧 Technical Improvements

### 🐛 Bug Fixes
- Fixed auto-response system conflicts
- Resolved merge conflicts
- Corrected API integration issues
- Fixed workflow permission problems
- Resolved authentication issues

### ⚡ Performance
- 50% faster response times
- Reduced memory usage by 30%
- Improved error handling
- Better resource management
- Enhanced reliability

### 🔒 Security
- Enhanced API key management
- Improved authentication
- Better permission handling
- Security vulnerability fixes
- Enhanced data protection

## 📚 Documentation

- **Setup Guide**: Comprehensive installation guide
- **API Documentation**: Complete API reference
- **Workflow Guide**: GitHub Actions setup guide
- **Troubleshooting**: Common issues and solutions
- **Examples**: Practical usage examples

## 🚀 Getting Started

### Quick Start
```bash
# Clone the repository
git clone https://github.com/over7-maker/Advanced-Multi-Agent-Intelligence-System.git

# Navigate to the project
cd Advanced-Multi-Agent-Intelligence-System

# Follow the setup guide
cat SETUP_GUIDE.md
```

## 🙏 Contributors

Thanks to all contributors who made this release possible!

## 📞 Support

- **Issues**: [GitHub Issues](https://github.com/over7-maker/Advanced-Multi-Agent-Intelligence-System/issues)
- **Discussions**: [GitHub Discussions](https://github.com/over7-maker/Advanced-Multi-Agent-Intelligence-System/discussions)
- **Documentation**: [Project Wiki](https://github.com/over7-maker/Advanced-Multi-Agent-Intelligence-System/wiki)

---

**Full Changelog**: https://github.com/over7-maker/Advanced-Multi-Agent-Intelligence-System/releases

*Thank you for using AMAS!* 🚀
"""

    return release_notes


if __name__ == "__main__":
    try:
        success = main()
        sys.exit(0 if success else 1)
    except Exception as e:
        print(f"❌ Error generating release notes: {e}")
        sys.exit(1)<|MERGE_RESOLUTION|>--- conflicted
+++ resolved
@@ -7,11 +7,12 @@
 import argparse
 import json
 import os
+import re
 import sys
 from datetime import datetime
-<<<<<<< HEAD
-from typing import List, Dict, Any, Optional
-from pathlib import Path
+from typing import Any, Dict, List
+
+import requests
 
 
 class AIReleaseNotesGenerator:
@@ -357,11 +358,6 @@
 """
 
     return release_notes
-=======
-from typing import Any, Dict, List
-
-import requests
->>>>>>> e8249e5e
 
 
 def main():
@@ -417,147 +413,6 @@
         print(f"❌ Error generating release notes: {e}")
         return False
 
-    # Get arguments
-    version = os.environ.get("VERSION", "v1.0.0")
-    output_file = os.environ.get("OUTPUT", "RELEASE_NOTES.md")
-
-    print(f"📋 Version: {version}")
-    print(f"📄 Output: {output_file}")
-
-    # Generate release notes
-    release_notes = generate_release_notes(version)
-
-    # Write to file
-    with open(output_file, "w", encoding="utf-8") as f:
-        f.write(release_notes)
-
-    print(f"✅ Release notes generated: {output_file}")
-    return True
-
-
-def generate_release_notes(version: str) -> str:
-    """Generate comprehensive release notes"""
-
-    timestamp = datetime.now().strftime("%Y-%m-%d")
-
-    # Header
-    release_notes = f"""# 🚀 AMAS {version} Release
-
-**Release Date**: {timestamp}
-**Version**: {version}
-**Type**: Production Release
-
-## 🎯 What's New
-
-### 🤖 Enhanced AI Integration
-- **Multi-Agent Collaboration**: Improved AI agent coordination
-- **Smart Auto-Response**: Enhanced issue response system
-- **Code Analysis**: Advanced AI-powered code analysis
-- **Security Scanning**: Comprehensive security vulnerability detection
-
-### 🔧 Workflow Improvements
-- **GitHub Actions**: Enhanced automation workflows
-- **Auto-Response**: Guaranteed issue response system
-- **Code Quality**: Automated code quality checks
-- **Security**: Automated security scanning
-
-### 🛠️ Developer Experience
-- **Better Documentation**: Comprehensive setup guides
-- **Error Handling**: Improved error messages and debugging
-- **Performance**: Faster response times and better reliability
-- **Testing**: Enhanced test coverage and automation
-
-## 🔥 Key Features
-
-### 🎯 Auto-Response System
-- **Guaranteed Responses**: Every issue gets an automatic response
-- **Smart Categorization**: Automatic issue categorization
-- **Intelligent Labeling**: Automatic label assignment
-- **Multi-Agent Support**: Multiple AI agents for better responses
-
-### 🔍 Code Analysis
-- **AI-Powered**: Advanced AI code analysis
-- **Security Scanning**: Comprehensive security vulnerability detection
-- **Performance Analysis**: Code performance optimization
-- **Quality Checks**: Automated code quality assessment
-
-### 🚀 Workflow Automation
-- **GitHub Actions**: Comprehensive workflow automation
-- **Multi-API Support**: Support for multiple AI APIs
-- **Fallback Systems**: Robust error handling and fallbacks
-- **Performance Monitoring**: Workflow performance tracking
-
-## 📊 Statistics
-
-- **Issues Processed**: 100+ issues automatically handled
-- **Response Time**: < 30 seconds average response time
-- **Accuracy**: 95%+ accurate issue categorization
-- **Uptime**: 99.9% system availability
-
-## 🔧 Technical Improvements
-
-### 🐛 Bug Fixes
-- Fixed auto-response system conflicts
-- Resolved merge conflicts
-- Corrected API integration issues
-- Fixed workflow permission problems
-- Resolved authentication issues
-
-### ⚡ Performance
-- 50% faster response times
-- Reduced memory usage by 30%
-- Improved error handling
-- Better resource management
-- Enhanced reliability
-
-### 🔒 Security
-- Enhanced API key management
-- Improved authentication
-- Better permission handling
-- Security vulnerability fixes
-- Enhanced data protection
-
-## 📚 Documentation
-
-- **Setup Guide**: Comprehensive installation guide
-- **API Documentation**: Complete API reference
-- **Workflow Guide**: GitHub Actions setup guide
-- **Troubleshooting**: Common issues and solutions
-- **Examples**: Practical usage examples
-
-## 🚀 Getting Started
-
-### Quick Start
-```bash
-# Clone the repository
-git clone https://github.com/over7-maker/Advanced-Multi-Agent-Intelligence-System.git
-
-# Navigate to the project
-cd Advanced-Multi-Agent-Intelligence-System
-
-# Follow the setup guide
-cat SETUP_GUIDE.md
-```
-
-## 🙏 Contributors
-
-Thanks to all contributors who made this release possible!
-
-## 📞 Support
-
-- **Issues**: [GitHub Issues](https://github.com/over7-maker/Advanced-Multi-Agent-Intelligence-System/issues)
-- **Discussions**: [GitHub Discussions](https://github.com/over7-maker/Advanced-Multi-Agent-Intelligence-System/discussions)
-- **Documentation**: [Project Wiki](https://github.com/over7-maker/Advanced-Multi-Agent-Intelligence-System/wiki)
-
----
-
-**Full Changelog**: https://github.com/over7-maker/Advanced-Multi-Agent-Intelligence-System/releases
-
-*Thank you for using AMAS!* 🚀
-"""
-
-    return release_notes
-
 
 if __name__ == "__main__":
     try:
