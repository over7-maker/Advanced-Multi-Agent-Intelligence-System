"""
Complete Setup Script for AMAS Intelligence System
Handles all dependencies, environment setup, and system initialization
"""

import asyncio
import logging
import os
import subprocess
import sys
from pathlib import Path
from typing import Any, Dict

# Configure logging
logging.basicConfig(
    level=logging.INFO, format="%(asctime)s - %(name)s - %(levelname)s - %(message)s"
)

logger = logging.getLogger(__name__)


def install_requirements():
    """Install required packages"""
    try:
        logger.info("Installing required packages...")

        # Install base requirements
        subprocess.check_call(
            [sys.executable, "-m", "pip", "install", "-r", "requirements.txt"]
        )
        logger.info("Base requirements installed successfully")

        # Install phase 2 requirements if available
        if Path("requirements-phase2.txt").exists():
            subprocess.check_call(
                [
                    sys.executable,
                    "-m",
                    "pip",
                    "install",
                    "-r",
                    "requirements-phase2.txt",
                ]
            )
            logger.info("Phase 2 requirements installed successfully")

        # Install additional packages for enhanced functionality
        additional_packages = [
            "python-dotenv",
            "httpx",
            "aiofiles",
            "pydantic-settings",
            "structlog",
            "rich",
            "typer",
        ]

        for package in additional_packages:
            try:
                subprocess.check_call([sys.executable, "-m", "pip", "install", package])
                logger.info(f"Installed {package}")
            except subprocess.CalledProcessError as e:
                logger.warning(f"Failed to install {package}: {e}")

        logger.info("All requirements installed successfully")

    except subprocess.CalledProcessError as e:
        logger.error(f"Error installing requirements: {e}")
        sys.exit(1)


def create_directories():
    """Create necessary directories"""
    directories = [
        "logs",
        "data",
        "evidence",
        "sandbox",
        "backups",
        "models",
        "cache",
        "temp",
        "reports",
        "intelligence",
        "threat_intel",
        "osint_data",
        "forensics_data",
        "analysis_results",
    ]

    for directory in directories:
        Path(directory).mkdir(exist_ok=True)
        logger.info(f"Created directory: {directory}")


def setup_environment():
    """Setup environment variables and configuration"""
    try:
        # Load environment variables from .env file
        if Path(".env").exists():
            from dotenv import load_dotenv

            load_dotenv()
            logger.info("Environment variables loaded from .env file")
        else:
            logger.warning(".env file not found. Using default configuration.")

        # Set environment variables
        os.environ.setdefault("AMAS_MODE", "development")
        os.environ.setdefault("AMAS_OFFLINE_MODE", "true")
        os.environ.setdefault("AMAS_GPU_ENABLED", "true")
        os.environ.setdefault("AMAS_LOG_LEVEL", "INFO")

        logger.info("Environment setup completed")

    except Exception as e:
        logger.error(f"Error setting up environment: {e}")
        raise


def check_docker_services():
    """Check if Docker services are running"""
    try:
        # Check if docker-compose is available
        result = subprocess.run(
            ["docker-compose", "--version"], capture_output=True, text=True
        )
        if result.returncode == 0:
            logger.info(f"Docker Compose available: {result.stdout.strip()}")
        else:
            logger.warning(
                "Docker Compose not found. Please install Docker and Docker Compose."
            )
            return False

        # Check if services are running
        result = subprocess.run(
            ["docker-compose", "ps"], capture_output=True, text=True
        )
        if result.returncode == 0:
            logger.info("Docker services status:")
            logger.info(result.stdout)
        else:
            logger.warning("Could not check Docker services status")

        return True

    except Exception as e:
        logger.error(f"Error checking Docker services: {e}")
        return False


def start_docker_services():
    """Start Docker services"""
    try:
        logger.info("Starting Docker services...")
        result = subprocess.run(
            ["docker-compose", "up", "-d"], capture_output=True, text=True
        )
        if result.returncode == 0:
            logger.info("Docker services started successfully")
            return True
        else:
            logger.error(f"Failed to start Docker services: {result.stderr}")
            return False

    except Exception as e:
        logger.error(f"Error starting Docker services: {e}")
        return False


def create_docker_compose_override():
    """Create docker-compose.override.yml for development"""
    override_content = """version: '3.8'

services:
  amas-core:
    environment:
      - AMAS_MODE=development
      - AMAS_OFFLINE_MODE=true
      - AMAS_GPU_ENABLED=true
      - AMAS_LOG_LEVEL=DEBUG
    volumes:
      - ./logs:/app/logs
      - ./data:/app/data
      - ./evidence:/app/evidence
      - ./sandbox:/app/sandbox
      - ./backups:/app/backups
      - ./models:/app/models
      - ./cache:/app/cache
      - ./temp:/app/temp
      - ./reports:/app/reports
      - ./intelligence:/app/intelligence
      - ./threat_intel:/app/threat_intel
      - ./osint_data:/app/osint_data
      - ./forensics_data:/app/forensics_data
      - ./analysis_results:/app/analysis_results
    ports:
      - "8000:8000"
      - "8001:8001"
    restart: unless-stopped

  postgres:
    environment:
      - POSTGRES_DB=amas
      - POSTGRES_USER=amas
      - POSTGRES_PASSWORD=amas123
    volumes:
      - postgres_data:/var/lib/postgresql/data
      - ./scripts/init_db.sql:/docker-entrypoint-initdb.d/init_db.sql
    ports:
      - "5432:5432"
    restart: unless-stopped

  redis:
    volumes:
      - redis_data:/data
    ports:
      - "6379:6379"
    restart: unless-stopped

  neo4j:
    environment:
      - NEO4J_AUTH=neo4j/amas123
      - NEO4J_PLUGINS=["apoc"]
      - NEO4J_dbms_security_procedures_unrestricted=apoc.*
    volumes:
      - neo4j_data:/data
      - neo4j_logs:/logs
    ports:
      - "7474:7474"
      - "7687:7687"
    restart: unless-stopped

  ollama:
    environment:
      - OLLAMA_HOST=0.0.0.0
    volumes:
      - ollama_data:/root/.ollama
    ports:
      - "11434:11434"
    restart: unless-stopped

volumes:
  postgres_data:
  redis_data:
  neo4j_data:
  neo4j_logs:
  ollama_data:
"""

    with open("docker-compose.override.yml", "w") as f:
        f.write(override_content)

    logger.info("Created docker-compose.override.yml for development")


async def test_system_components():
    """Test system components"""
    try:
        logger.info("Testing system components...")

        # Test imports
        try:
            from main import AMASIntelligenceSystem

            logger.info("✅ Main system import successful")
        except Exception as e:
            logger.error(f"❌ Main system import failed: {e}")
            return False

        # Test services
        try:
            from services.database_service import DatabaseService
            from services.knowledge_graph_service import KnowledgeGraphService
            from services.llm_service import LLMService
            from services.security_service import SecurityService
<<<<<<< HEAD
            from services.vector_service import VectorService
=======
>>>>>>> b81ffb5f

            logger.info("✅ Service imports successful")
        except Exception as e:
            logger.error(f"❌ Service imports failed: {e}")
            return False

        # Test agents
        try:
            from agents.forensics.forensics_agent import ForensicsAgent
<<<<<<< HEAD
            from agents.investigation.investigation_agent import InvestigationAgent
            from agents.osint.osint_agent import OSINTAgent
=======
>>>>>>> b81ffb5f

            logger.info("✅ Agent imports successful")
        except Exception as e:
            logger.error(f"❌ Agent imports failed: {e}")
            return False

        # Test API
        try:
            from api.main import app

            logger.info("✅ API import successful")
        except Exception as e:
            logger.error(f"❌ API import failed: {e}")
            return False

        logger.info("✅ All system components imported successfully")
        return True

    except Exception as e:
        logger.error(f"System component test failed: {e}")
        return False


def create_startup_scripts():
    """Create startup scripts for different environments"""

    # Development startup script
    dev_script = """#!/bin/bash
# AMAS Intelligence System - Development Startup Script

echo "Starting AMAS Intelligence System in Development Mode..."

# Load environment variables
export AMAS_MODE=development
export AMAS_OFFLINE_MODE=true
export AMAS_GPU_ENABLED=true
export AMAS_LOG_LEVEL=DEBUG

# Start Docker services
echo "Starting Docker services..."
docker-compose up -d

# Wait for services to be ready
echo "Waiting for services to be ready..."
sleep 10

# Start the main application
echo "Starting AMAS Intelligence System..."
python main.py

echo "AMAS Intelligence System started successfully!"
"""

    with open("start_dev.sh", "w") as f:
        f.write(dev_script)
    os.chmod("start_dev.sh", 0o755)

    # Production startup script
    prod_script = """#!/bin/bash
# AMAS Intelligence System - Production Startup Script

echo "Starting AMAS Intelligence System in Production Mode..."

# Load environment variables
export AMAS_MODE=production
export AMAS_OFFLINE_MODE=false
export AMAS_GPU_ENABLED=true
export AMAS_LOG_LEVEL=INFO

# Start Docker services
echo "Starting Docker services..."
docker-compose up -d

# Wait for services to be ready
echo "Waiting for services to be ready..."
sleep 30

# Start the API server
echo "Starting AMAS API Server..."
python api/main.py

echo "AMAS Intelligence System started successfully!"
"""

    with open("start_prod.sh", "w") as f:
        f.write(prod_script)
    os.chmod("start_prod.sh", 0o755)

    # Test script
    test_script = """#!/bin/bash
# AMAS Intelligence System - Test Script

echo "Running AMAS Intelligence System Tests..."

# Run complete system test
python test_complete_system.py

echo "Tests completed!"
"""

    with open("run_tests.sh", "w") as f:
        f.write(test_script)
    os.chmod("run_tests.sh", 0o755)

    logger.info("Created startup scripts: start_dev.sh, start_prod.sh, run_tests.sh")


def main():
    """Main setup function"""
    logger.info("Setting up AMAS Intelligence System...")
    logger.info("=" * 60)

    try:
        # Step 1: Create directories
        logger.info("Step 1: Creating directories...")
        create_directories()

        # Step 2: Install requirements
        logger.info("Step 2: Installing requirements...")
        install_requirements()

        # Step 3: Setup environment
        logger.info("Step 3: Setting up environment...")
        setup_environment()

        # Step 4: Create Docker override
        logger.info("Step 4: Creating Docker override...")
        create_docker_compose_override()

        # Step 5: Create startup scripts
        logger.info("Step 5: Creating startup scripts...")
        create_startup_scripts()

        # Step 6: Test system components
        logger.info("Step 6: Testing system components...")
        component_test_passed = asyncio.run(test_system_components())

        # Step 7: Check Docker services
        logger.info("Step 7: Checking Docker services...")
        docker_available = check_docker_services()

        if docker_available:
            logger.info("Step 8: Starting Docker services...")
            docker_started = start_docker_services()
            if docker_started:
                logger.info("✅ Docker services started successfully")
            else:
                logger.warning("⚠️ Docker services failed to start")
        else:
            logger.warning(
                "⚠️ Docker not available. Please install Docker and Docker Compose."
            )

        # Summary
        logger.info("=" * 60)
        logger.info("SETUP COMPLETED")
        logger.info("=" * 60)
        logger.info(f"✅ Directories created")
        logger.info(f"✅ Requirements installed")
        logger.info(f"✅ Environment configured")
        logger.info(f"✅ Docker override created")
        logger.info(f"✅ Startup scripts created")
        logger.info(
            f"✅ System components: {'PASSED' if component_test_passed else 'FAILED'}"
        )
        logger.info(
            f"✅ Docker services: {'AVAILABLE' if docker_available else 'NOT AVAILABLE'}"
        )

        if component_test_passed:
            logger.info("🎉 AMAS Intelligence System setup completed successfully!")
            logger.info("")
            logger.info("Next steps:")
            logger.info("1. Start the system: ./start_dev.sh")
            logger.info("2. Run tests: ./run_tests.sh")
            logger.info("3. Access API: http://localhost:8000")
            logger.info("4. View logs: tail -f logs/amas.log")
        else:
            logger.error("❌ Setup completed with errors. Please check the logs.")
            sys.exit(1)

    except Exception as e:
        logger.error(f"Setup failed: {e}")
        import traceback

        traceback.print_exc()
        sys.exit(1)


if __name__ == "__main__":
    main()<|MERGE_RESOLUTION|>--- conflicted
+++ resolved
@@ -275,24 +275,7 @@
             from services.knowledge_graph_service import KnowledgeGraphService
             from services.llm_service import LLMService
             from services.security_service import SecurityService
-<<<<<<< HEAD
             from services.vector_service import VectorService
-=======
->>>>>>> b81ffb5f
-
-            logger.info("✅ Service imports successful")
-        except Exception as e:
-            logger.error(f"❌ Service imports failed: {e}")
-            return False
-
-        # Test agents
-        try:
-            from agents.forensics.forensics_agent import ForensicsAgent
-<<<<<<< HEAD
-            from agents.investigation.investigation_agent import InvestigationAgent
-            from agents.osint.osint_agent import OSINTAgent
-=======
->>>>>>> b81ffb5f
 
             logger.info("✅ Agent imports successful")
         except Exception as e:
