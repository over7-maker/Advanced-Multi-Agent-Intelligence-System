--- conflicted
+++ resolved
@@ -3,10 +3,6 @@
 Provides vector search capabilities using FAISS
 """
 
-<<<<<<< HEAD
-import os
-=======
->>>>>>> e8249e5e
 import json
 import logging
 import os
@@ -76,13 +72,10 @@
 def load_existing_data():
     """Load existing vector data if available"""
     global documents, vectorizer, index
-<<<<<<< HEAD
-=======
     # Initialize variables to avoid unused global warnings
     documents = documents if "documents" in globals() else []
     vectorizer = vectorizer if "vectorizer" in globals() else None
     index = index if "index" in globals() else None
->>>>>>> e8249e5e
 
     try:
         # Load documents
@@ -165,13 +158,10 @@
     """Index documents for vector search"""
     try:
         global documents, vectorizer, index
-<<<<<<< HEAD
-=======
         # Initialize variables to avoid unused global warnings
         documents = documents if "documents" in globals() else []
         vectorizer = vectorizer if "vectorizer" in globals() else None
         index = index if "index" in globals() else None
->>>>>>> e8249e5e
 
         # Add new documents
         new_docs = request.documents
