<<<<<<< HEAD
# AMAS Developer Guide - Complete Integration Documentation

> **Last Updated**: October 2025 | **Integration Status**: ✅ Fully Integrated
=======
# 👨‍💻 AMAS Developer Guide
>>>>>>> 4fb81c42

## Overview

<<<<<<< HEAD
**✅ 100% Implementation Verified** - All critical improvements from the project audit have been implemented and verified.

## Table of Contents
=======
Welcome to the AMAS Developer Guide! This comprehensive documentation will help you understand the system architecture, contribute to the project, and extend AMAS capabilities. Whether you're fixing bugs, adding features, or building custom agents, this guide has you covered.
>>>>>>> 4fb81c42

## 📋 Table of Contents

1. [Getting Started](#getting-started)
2. [Development Environment](#development-environment)
3. [Architecture Overview](#architecture-overview)
4. [Core Components](#core-components)
5. [Agent Development](#agent-development)
6. [API Development](#api-development)
7. [Testing](#testing)
8. [Code Style Guide](#code-style-guide)
9. [Debugging](#debugging)
10. [Performance Optimization](#performance-optimization)
11. [Security Considerations](#security-considerations)
12. [Contributing](#contributing)

---

## 🚀 Getting Started

### Prerequisites

Before you begin development, ensure you have:

- **Python 3.11+** installed
- **Docker & Docker Compose** for containerized development
- **Git** for version control
- **VS Code** or **PyCharm** (recommended IDEs)
- **PostgreSQL 14+** for database
- **Redis 6+** for caching and queuing

### Quick Setup

```bash
# Clone the repository
git clone https://github.com/over7-maker/Advanced-Multi-Agent-Intelligence-System.git
cd Advanced-Multi-Agent-Intelligence-System

# Create virtual environment
python3 -m venv venv
source venv/bin/activate  # On Windows: venv\Scripts\activate

# Install development dependencies
pip install -r requirements.txt
pip install -r requirements-test.txt
pip install -r requirements-monitoring.txt

# Install pre-commit hooks
pre-commit install

# Copy environment configuration
cp .env.example .env
# Edit .env with your API keys and settings

# Run initial setup
python scripts/setup_dev_environment.py

# Start development services
docker-compose -f docker-compose.yml -f docker-compose.dev.yml up -d

# Run tests to verify setup
pytest tests/
```

---

## 💻 Development Environment

### IDE Setup

#### VS Code
```json
// .vscode/settings.json
{
    "python.linting.enabled": true,
    "python.linting.pylintEnabled": false,
    "python.linting.flake8Enabled": true,
    "python.formatting.provider": "black",
    "python.testing.pytestEnabled": true,
    "editor.formatOnSave": true,
    "editor.rulers": [88],
    "[python]": {
        "editor.codeActionsOnSave": {
            "source.organizeImports": true
        }
    }
}
```

#### PyCharm
1. Set Python interpreter to virtual environment
2. Enable Black formatter: Settings → Tools → Black
3. Configure pytest: Settings → Tools → Python Integrated Tools
4. Enable type checking: Settings → Editor → Inspections → Python

### Development Tools

```bash
# Code formatting
black src/ tests/

<<<<<<< HEAD
### 1. Unified Orchestrator (`src/amas/core/unified_orchestrator.py`)

The heart of AMAS, implementing the unified orchestrator with provider management:

```python
class UnifiedIntelligenceOrchestrator:
    """
    Unified orchestrator with provider management and circuit breakers:
    - Provider Management: Multi-AI provider support with fallback
    - Circuit Breakers: Robust error handling and recovery
    - Task Queue: Priority-based task management
    - Performance Monitoring: Real-time metrics and health tracking
    """
    
    async def submit_task(self, agent_type: str, description: str, priority: int = 2) -> str:
        """Submit a task to the unified orchestrator"""
        task = IntelligenceTask(
            agent_type=agent_type,
            description=description,
            priority=priority,
            status=TaskStatus.PENDING
        )
        
        # Add to priority queue
        await self.task_queue.put(task)
        return task.task_id
    
    async def get_system_status(self) -> Dict[str, Any]:
        """Get comprehensive system status"""
        return {
            "available_agents": len(self.agents),
            "active_tasks": len(self.active_tasks),
            "provider_health": await self.provider_manager.get_health_status(),
            "performance_metrics": self.performance_metrics
        }
```

### 2. Provider Manager (`src/amas/core/unified_orchestrator.py`)

Manages AI providers with circuit breakers and fallback:

```python
class ProviderManager:
    """Provider management with circuit breakers and fallback"""
    
    def __init__(self):
        self.providers = {}
        self.circuit_breakers = {}
        self.provider_stats = {}
    
    async def get_available_provider(self) -> Optional[str]:
        """Get an available provider with circuit breaker logic"""
        for provider_id, breaker in self.circuit_breakers.items():
            if breaker.can_execute():
                return provider_id
        return None
    
    async def record_success(self, provider_id: str):
        """Record successful provider call"""
        self.provider_stats[provider_id]["success_count"] += 1
        self.circuit_breakers[provider_id].record_success()
    
    async def record_failure(self, provider_id: str):
        """Record failed provider call"""
        self.provider_stats[provider_id]["failure_count"] += 1
        self.circuit_breakers[provider_id].record_failure()
```

### 3. Minimal Configuration System (`src/amas/config/minimal_config.py`)

Simplified configuration with minimal API key requirements:

```python
class MinimalConfigManager:
    """Minimal configuration manager with mode-based setup"""
    
    def __init__(self, mode: MinimalMode):
        self.mode = mode
        self.config = self._get_config_for_mode(mode)
    
    def validate_environment(self) -> bool:
        """Validate environment against minimal requirements"""
        required_keys = self.config.required_providers
        missing_keys = []
        
        for provider in required_keys:
            if not os.getenv(f"{provider.upper()}_API_KEY"):
                missing_keys.append(provider)
        
        return len(missing_keys) == 0
    
    def get_setup_guide(self) -> str:
        """Generate setup guide for the current mode"""
        return f"""
        Minimal Configuration Setup ({self.mode.value}):
        
        Required API Keys:
        {', '.join(self.config.required_providers)}
        
        Optional API Keys:
        {', '.join(self.config.optional_providers)}
        """
```
=======
# Import sorting
isort src/ tests/

# Type checking
mypy src/

# Linting
flake8 src/ tests/

# Security scanning
bandit -r src/

# Run all checks
make lint
```

---

## 🏗️ Architecture Overview

### System Architecture

```
┌─────────────────────────────────────────────────────────────────┐
│                         AMAS Architecture                        │
├─────────────────────────────────────────────────────────────────┤
│                      Presentation Layer                          │
│  ┌─────────────┐  ┌──────────────┐  ┌────────────────┐        │
│  │   Web UI    │  │   CLI Tool   │  │   REST API     │        │
│  └─────────────┘  └──────────────┘  └────────────────┘        │
├─────────────────────────────────────────────────────────────────┤
│                      Application Layer                           │
│  ┌─────────────────────────────────────────────────────┐        │
│  │              Agent Orchestrator                      │        │
│  ├─────────────────────────────────────────────────────┤        │
│  │  Task Queue │ Workflow Engine │ Event Dispatcher    │        │
│  └─────────────────────────────────────────────────────┘        │
├─────────────────────────────────────────────────────────────────┤
│                        Agent Layer                               │
│  ┌──────────┐  ┌──────────┐  ┌──────────┐  ┌──────────┐       │
│  │  OSINT   │  │ Security │  │ Analysis │  │ Forensics│       │
│  │  Agent   │  │  Agent   │  │  Agent   │  │  Agent   │       │
│  └──────────┘  └──────────┘  └──────────┘  └──────────┘       │
├─────────────────────────────────────────────────────────────────┤
│                      Service Layer                               │
│  ┌─────────────┐  ┌──────────────┐  ┌────────────────┐        │
│  │ AI Manager  │  │ ML Decision  │  │   Monitoring   │        │
│  │ (16 Providers)│ │    Engine    │  │    Service     │        │
│  └─────────────┘  └──────────────┘  └────────────────┘        │
├─────────────────────────────────────────────────────────────────┤
│                        Data Layer                                │
│  ┌──────────┐  ┌──────────┐  ┌──────────┐  ┌──────────┐       │
│  │PostgreSQL│  │  Redis   │  │  FAISS   │  │  Neo4j   │       │
│  └──────────┘  └──────────┘  └──────────┘  └──────────┘       │
└─────────────────────────────────────────────────────────────────┘
```

### Design Principles

1. **Microservice Architecture**: Loosely coupled, independently deployable services
2. **Event-Driven**: Asynchronous communication via event bus
3. **Domain-Driven Design**: Clear boundaries between domains
4. **SOLID Principles**: Single responsibility, open/closed, etc.
5. **12-Factor App**: Environment-based configuration, stateless processes

---
>>>>>>> 4fb81c42

## 🔧 Core Components

<<<<<<< HEAD
### Real Agent Implementations

AMAS now includes fully functional agents with real implementations:

#### OSINT Agent (`src/amas/agents/osint/osint_agent.py`)
```python
class OSINTAgent(IntelligenceAgent):
    """Real OSINT agent with web scraping and analysis"""
    
    async def _scrape_webpage(self, url: str, keywords: List[str]) -> Dict[str, Any]:
        """Real web scraping with aiohttp and BeautifulSoup"""
        async with aiohttp.ClientSession(
            timeout=aiohttp.ClientTimeout(total=30),
            headers={"User-Agent": "Mozilla/5.0 (Windows NT 10.0; Win64; x64) AppleWebKit/537.36"}
        ) as session:
            async with session.get(url) as response:
                html = await response.text()
                soup = BeautifulSoup(html, 'html.parser')
                
                # Extract real data
                title = soup.find('title').text if soup.find('title') else ""
                text = soup.get_text()
                links = [link.get('href') for link in soup.find_all('a', href=True)]
                
                return {
                    "title": title,
                    "text": text,
                    "links": links,
                    "status_code": response.status
                }
```

#### Forensics Agent (`src/amas/agents/forensics/forensics_agent.py`)
```python
class ForensicsAgent(IntelligenceAgent):
    """Real forensics agent with file analysis and security"""
    
    async def _calculate_hashes(self, file_path: Path) -> Dict[str, str]:
        """Real hash calculation with enhanced security"""
        hashes = {}
        
        with open(file_path, "rb") as f:
            md5_hash = hashlib.md5()
            sha1_hash = hashlib.sha1()
            sha256_hash = hashlib.sha256()
            sha512_hash = hashlib.sha512()
            
            while chunk := f.read(8192):
                md5_hash.update(chunk)
                sha1_hash.update(chunk)
                sha256_hash.update(chunk)
                sha512_hash.update(chunk)
            
            hashes["md5"] = md5_hash.hexdigest()
            hashes["sha1"] = sha1_hash.hexdigest()
            hashes["sha256"] = sha256_hash.hexdigest()
            hashes["sha512"] = sha512_hash.hexdigest()
            hashes["_security_note"] = "Use SHA256 or SHA512 for security-critical applications"
        
        return hashes
```

### Real Agent Implementations

AMAS now includes fully functional agent implementations:

#### OSINT Agent (`src/amas/agents/osint/osint_agent.py`)
```python
class OSINTAgent(IntelligenceAgent):
    """Real OSINT agent with web scraping and analysis"""
    
    async def _scrape_webpage(self, url: str, keywords: List[str]) -> Dict[str, Any]:
        """Real web scraping with aiohttp and BeautifulSoup"""
        async with aiohttp.ClientSession() as session:
            async with session.get(url) as response:
                html = await response.text()
                soup = BeautifulSoup(html, 'html.parser')
                
                return {
                    "title": soup.title.string if soup.title else "",
                    "text": soup.get_text(),
                    "links": [link.get('href') for link in soup.find_all('a')],
                    "images": [img.get('src') for img in soup.find_all('img')]
                }
    
    async def _analyze_scraped_data(self, data: Dict[str, Any]) -> Dict[str, Any]:
        """Real data analysis with entity extraction"""
        # Extract emails, phone numbers, URLs, domains
        # Perform keyword frequency analysis
        # Basic sentiment analysis
        return analysis_results
```

#### Forensics Agent (`src/amas/agents/forensics/forensics_agent.py`)
```python
class ForensicsAgent(IntelligenceAgent):
    """Real forensics agent with file analysis and security"""
    
    async def _analyze_file(self, file_path: Path) -> Dict[str, Any]:
        """Real file analysis with comprehensive security checks"""
        return {
            "file_info": await self._get_file_info(file_path),
            "hashes": await self._calculate_hashes(file_path),
            "content_analysis": await self._analyze_file_content(file_path),
            "security_analysis": await self._analyze_file_security(file_path)
        }
    
    async def _calculate_hashes(self, file_path: Path) -> Dict[str, str]:
        """Calculate MD5, SHA1, SHA256, and SHA512 hashes"""
        # Real hash calculation with security notes
        return {
            "md5": md5_hash.hexdigest(),      # Legacy compatibility
            "sha1": sha1_hash.hexdigest(),    # Legacy compatibility
            "sha256": sha256_hash.hexdigest(), # Primary security hash
            "sha512": sha512_hash.hexdigest(), # Additional security hash
            "_security_note": "Use SHA256 or SHA512 for security-critical applications"
        }
```

### Creating Custom Agents
=======
### 1. Agent Orchestrator
>>>>>>> 4fb81c42

The heart of AMAS that coordinates all agent activities.

```python
# src/amas/orchestrator/orchestrator.py
class AgentOrchestrator:
    """Coordinates multi-agent operations and workflows."""
    
    def __init__(self, service_manager: ServiceManager):
        self.service_manager = service_manager
        self.agents = {}
        self.task_queue = TaskQueue()
        self.event_bus = EventBus()
        
    async def execute_task(self, task: Task) -> TaskResult:
        """Execute a task using appropriate agents."""
        # Task allocation using ML decision engine
        agents = await self.allocate_agents(task)
        
        # Create workflow
        workflow = self.create_workflow(task, agents)
        
        # Execute workflow
        results = await workflow.execute()
        
        return TaskResult(task_id=task.id, results=results)
```

### 2. Universal AI Manager

Manages 16 AI providers with intelligent fallback.

```python
# src/amas/ai/universal_ai_manager.py
class UniversalAIManager:
    """Manages multiple AI providers with fallback support."""
    
    def __init__(self):
        self.providers = self._initialize_providers()
        self.selector = ProviderSelector()
        self.health_monitor = HealthMonitor()
        
    async def generate(self, prompt: str, **kwargs) -> AIResponse:
        """Generate response with automatic fallback."""
        for attempt in range(self.max_retries):
            provider = self.selector.select_provider()
            
            try:
                response = await provider.generate(prompt, **kwargs)
                self.health_monitor.record_success(provider)
                return response
                
            except Exception as e:
                self.health_monitor.record_failure(provider, e)
                if attempt == self.max_retries - 1:
                    raise
                continue
```

### 3. ML Decision Engine

Intelligent task allocation using machine learning.

```python
# src/amas/ml/decision_engine.py
class MLDecisionEngine:
    """ML-powered decision making for task allocation."""
    
    def __init__(self):
        self.model = self._load_model()
        self.feature_extractor = FeatureExtractor()
        self.optimizer = MultiObjectiveOptimizer()
        
    def allocate_agents(self, task: Task) -> List[Agent]:
        """Allocate agents using ML predictions."""
        # Extract features
        features = self.feature_extractor.extract(task)
        
        # Predict requirements
        predictions = self.model.predict(features)
        
        # Optimize allocation
        allocation = self.optimizer.optimize(
            predictions,
            objectives=['performance', 'cost', 'reliability']
        )
        
        return allocation.agents
```

### 4. Service Manager

Manages all system services and their lifecycle.

```python
# src/amas/core/service_manager.py
class ServiceManager:
    """Manages system services lifecycle."""
    
    def __init__(self):
        self.services = {}
        self.health_checker = HealthChecker()
        
    async def start_services(self):
        """Start all registered services."""
        for name, service in self.services.items():
            try:
                await service.start()
                logger.info(f"Started service: {name}")
            except Exception as e:
                logger.error(f"Failed to start {name}: {e}")
                raise
                
    async def shutdown(self):
        """Gracefully shutdown all services."""
        for name, service in reversed(self.services.items()):
            await service.stop()
            logger.info(f"Stopped service: {name}")
```

---

## 🤖 Agent Development

### Creating a Custom Agent

#### 1. Define Agent Class
```python
# src/amas/agents/custom_agent.py
from src.amas.agents.base import BaseAgent, AgentCapability

class CustomAgent(BaseAgent):
    """Custom agent for specific functionality."""
    
    def __init__(self):
        super().__init__(
            agent_id="custom-agent",
            name="Custom Agent",
            description="Performs custom operations"
        )
        
    @property
    def capabilities(self) -> List[AgentCapability]:
        """Define agent capabilities."""
        return [
            AgentCapability(
                name="custom_analysis",
                description="Perform custom analysis",
                parameters={
                    "data": "Data to analyze",
                    "options": "Analysis options"
                }
            )
        ]
        
    async def custom_analysis(self, data: str, options: dict) -> dict:
        """Implement custom analysis logic."""
        # Your implementation here
        result = await self._analyze_data(data, options)
        return {
            "status": "success",
            "analysis": result
        }
```

#### 2. Register Agent
```python
# src/amas/agents/registry.py
from src.amas.agents.custom_agent import CustomAgent

AGENT_REGISTRY = {
    "osint": OSINTAgent,
    "security": SecurityAgent,
    "custom": CustomAgent,  # Add your agent
}
```

#### 3. Test Your Agent
```python
# tests/agents/test_custom_agent.py
import pytest
from src.amas.agents.custom_agent import CustomAgent

@pytest.mark.asyncio
async def test_custom_analysis():
    agent = CustomAgent()
    
    result = await agent.custom_analysis(
        data="test data",
        options={"mode": "detailed"}
    )
    
    assert result["status"] == "success"
    assert "analysis" in result
```

### Agent Best Practices

1. **Single Responsibility**: Each agent should focus on one domain
2. **Async Operations**: Use async/await for I/O operations
3. **Error Handling**: Implement comprehensive error handling
4. **Logging**: Use structured logging for debugging
5. **Testing**: Write unit and integration tests
6. **Documentation**: Document capabilities and parameters

---

## 🔌 API Development

### Adding New Endpoints

#### 1. Define Route
```python
# src/amas/api/routes/custom.py
from fastapi import APIRouter, Depends
from src.amas.api.auth import verify_api_key
from src.amas.api.models import CustomRequest, CustomResponse

router = APIRouter(prefix="/custom", tags=["custom"])

@router.post("/analyze", response_model=CustomResponse)
async def analyze(
    request: CustomRequest,
    api_key: str = Depends(verify_api_key)
):
    """Perform custom analysis."""
    # Implementation
    return CustomResponse(result=result)
```

#### 2. Register Route
```python
# src/amas/api/app.py
from src.amas.api.routes import custom

app.include_router(custom.router, prefix="/api/v1")
```

#### 3. Add Models
```python
# src/amas/api/models.py
from pydantic import BaseModel

class CustomRequest(BaseModel):
    """Custom analysis request."""
    data: str
    options: dict = {}
    
class CustomResponse(BaseModel):
    """Custom analysis response."""
    result: dict
    metadata: dict = {}
```

### API Best Practices

1. **RESTful Design**: Follow REST conventions
2. **Versioning**: Use URL versioning (/api/v1/)
3. **Documentation**: Use FastAPI's automatic docs
4. **Validation**: Use Pydantic for request/response validation
5. **Error Handling**: Return consistent error responses
6. **Rate Limiting**: Implement rate limiting for all endpoints

---

## 🧪 Testing

### Test Structure

```
tests/
├── unit/              # Unit tests
├── integration/       # Integration tests
├── performance/       # Performance tests
├── security/         # Security tests
├── e2e/             # End-to-end tests
├── fixtures/        # Test fixtures
└── conftest.py      # Pytest configuration
```

### Writing Tests

#### Unit Test Example
```python
# tests/unit/test_decision_engine.py
import pytest
from src.amas.ml.decision_engine import MLDecisionEngine

class TestMLDecisionEngine:
    @pytest.fixture
    def engine(self):
        return MLDecisionEngine()
        
    def test_allocate_agents(self, engine):
        task = create_test_task()
        agents = engine.allocate_agents(task)
        
        assert len(agents) > 0
        assert all(isinstance(a, Agent) for a in agents)
```

#### Integration Test Example
```python
# tests/integration/test_orchestrator.py
@pytest.mark.asyncio
async def test_task_execution():
    orchestrator = await create_test_orchestrator()
    
    task = Task(
        task_type="security_scan",
        parameters={"target": "example.com"}
    )
    
    result = await orchestrator.execute_task(task)
    
    assert result.status == "completed"
    assert result.results is not None
```

### Running Tests

#### New Test Infrastructure
```bash
# Run comprehensive test suite
python scripts/run_tests.py --all --verbose

# Run specific test types
python scripts/run_tests.py --unit --verbose
python scripts/run_tests.py --integration --verbose
python scripts/run_tests.py --benchmark --verbose

# Run with coverage
python scripts/run_tests.py --coverage --verbose

# Run specific test file
python scripts/run_tests.py --test tests/test_unified_orchestrator.py
```

#### Traditional pytest commands
```bash
# Run all tests
pytest

# Run with coverage
<<<<<<< HEAD
pytest --cov=src/amas --cov-report=html
=======
pytest --cov=src --cov-report=html
>>>>>>> 4fb81c42

# Run specific test category
pytest tests/unit/
pytest tests/integration/

<<<<<<< HEAD
# Run specific test file
pytest tests/test_unified_orchestrator.py
=======
# Run tests in parallel
pytest -n auto
>>>>>>> 4fb81c42

# Run with verbose output
pytest -v

# Run specific test
pytest tests/unit/test_decision_engine.py::test_allocate_agents
```

<<<<<<< HEAD
#### New Test Infrastructure
```bash
# Run comprehensive test suite
python scripts/run_tests.py --all --verbose

# Run specific test types
python scripts/run_tests.py --unit --verbose
python scripts/run_tests.py --integration --verbose
python scripts/run_tests.py --benchmark --verbose

# Run tests with coverage
python scripts/run_tests.py --all --coverage

# Run specific test file
python scripts/run_tests.py --test tests/test_unified_orchestrator.py
```

#### Real Functionality Tests
```bash
# Test real OSINT functionality
python -m pytest tests/test_unified_orchestrator.py::TestOSINTAgentRealImplementation -v

# Test real forensics functionality
python -m pytest tests/test_unified_orchestrator.py::TestForensicsAgentRealImplementation -v

# Test unified orchestrator
python -m pytest tests/test_unified_orchestrator.py::TestUnifiedIntelligenceOrchestrator -v
```

#### Performance Benchmarking
```bash
# Run comprehensive benchmarks
python scripts/benchmark_system.py --mode basic --output results.json

# Run specific benchmark types
python scripts/benchmark_system.py --mode basic --benchmark latency
python scripts/benchmark_system.py --mode basic --benchmark throughput
python scripts/benchmark_system.py --mode basic --benchmark failover
```

## Performance Optimization
=======
### Test Coverage Goals
>>>>>>> 4fb81c42

- **Unit Tests**: 80%+ coverage
- **Integration Tests**: Critical paths covered
- **Performance Tests**: Baseline metrics established
- **Security Tests**: OWASP Top 10 covered
- **E2E Tests**: User workflows covered

---

## 📝 Code Style Guide

### Python Style

We follow PEP 8 with some modifications:

```python
# Good example
class AgentOrchestrator:
    """Orchestrates multi-agent operations.
    
    This class coordinates the execution of tasks across
    multiple agents, handling task allocation, workflow
    creation, and result aggregation.
    
    Attributes:
        agents: Dictionary of registered agents
        task_queue: Queue for pending tasks
        event_bus: Event bus for inter-component communication
    """
    
    def __init__(self, service_manager: ServiceManager) -> None:
        """Initialize the orchestrator.
        
        Args:
            service_manager: Service manager instance
        """
        self.service_manager = service_manager
        self.agents: Dict[str, BaseAgent] = {}
        self.task_queue: TaskQueue = TaskQueue()
        
    async def execute_task(
        self,
        task: Task,
        timeout: Optional[float] = None
    ) -> TaskResult:
        """Execute a task using appropriate agents.
        
        Args:
            task: Task to execute
            timeout: Optional timeout in seconds
            
        Returns:
            TaskResult containing execution results
            
        Raises:
            TaskExecutionError: If task execution fails
        """
        # Implementation
```

### Type Hints

Always use type hints:

```python
from typing import List, Dict, Optional, Union, Tuple

def process_data(
    data: List[Dict[str, Any]],
    options: Optional[Dict[str, Union[str, int]]] = None
) -> Tuple[bool, str]:
    """Process data with options."""
    # Implementation
    return True, "Success"
```

### Docstrings

Use Google-style docstrings:

```python
def calculate_metrics(data: List[float], window: int = 10) -> Dict[str, float]:
    """Calculate statistical metrics for data.
    
    Args:
        data: List of numerical values
        window: Rolling window size for calculations
        
    Returns:
        Dictionary containing calculated metrics:
            - mean: Average value
            - std: Standard deviation
            - min: Minimum value
            - max: Maximum value
            
    Raises:
        ValueError: If data is empty or window size is invalid
        
    Example:
        >>> calculate_metrics([1, 2, 3, 4, 5])
        {'mean': 3.0, 'std': 1.58, 'min': 1, 'max': 5}
    """
    if not data:
        raise ValueError("Data cannot be empty")
    # Implementation
```

---

## 🐛 Debugging

### Debug Configuration

```python
# .env for development
AMAS_DEBUG=true
AMAS_LOG_LEVEL=debug
AMAS_TRACE_ENABLED=true
```

### Using Debugger

#### VS Code
```json
// .vscode/launch.json
{
    "version": "0.2.0",
    "configurations": [
        {
            "name": "Debug AMAS",
            "type": "python",
            "request": "launch",
            "module": "src.amas.main",
            "env": {
                "AMAS_DEBUG": "true"
            }
        }
    ]
}
```

#### PyCharm
1. Run → Edit Configurations
2. Add Python configuration
3. Module: `src.amas.main`
4. Environment variables: `AMAS_DEBUG=true`

### Logging

```python
import structlog

logger = structlog.get_logger(__name__)

# Basic logging
logger.info("Processing task", task_id=task.id)

# With context
logger.bind(user_id=user.id).info("User action", action="create_task")

# Error logging
try:
    result = await process_task(task)
except Exception as e:
    logger.error("Task failed", task_id=task.id, error=str(e), exc_info=True)
```

### Performance Profiling

```python
# Using cProfile
import cProfile
import pstats

profiler = cProfile.Profile()
profiler.enable()

# Code to profile
result = expensive_operation()

profiler.disable()
stats = pstats.Stats(profiler)
stats.sort_stats('cumulative')
stats.print_stats(10)  # Top 10 functions
```

---

## ⚡ Performance Optimization

### Optimization Guidelines

1. **Profile First**: Always profile before optimizing
2. **Async I/O**: Use async for all I/O operations
3. **Caching**: Implement caching where appropriate
4. **Connection Pooling**: Use connection pools for databases
5. **Batch Processing**: Process items in batches
6. **Lazy Loading**: Load resources only when needed

### Example Optimizations

```python
# Connection pooling
from sqlalchemy.ext.asyncio import create_async_engine
from sqlalchemy.pool import NullPool

engine = create_async_engine(
    DATABASE_URL,
    pool_size=20,
    max_overflow=40,
    pool_timeout=30,
    pool_recycle=3600
)

# Caching
from functools import lru_cache

@lru_cache(maxsize=1000)
def expensive_calculation(param: str) -> float:
    # Expensive operation
    return result

# Batch processing
async def process_batch(items: List[Item], batch_size: int = 100):
    for i in range(0, len(items), batch_size):
        batch = items[i:i + batch_size]
        await process_items(batch)
```

---

## 🔒 Security Considerations

### Security Best Practices

<<<<<<< HEAD
### Development Environment

#### Docker Compose Development Setup
```yaml
# docker-compose.dev.yml
version: '3.8'
services:
  amas-dev:
    build: .
    environment:
      - DEEPSEEK_API_KEY=${DEEPSEEK_API_KEY}
      - GLM_API_KEY=${GLM_API_KEY}
      - GROK_API_KEY=${GROK_API_KEY}
      - AMAS_CONFIG_MODE=${AMAS_CONFIG_MODE:-basic}
    ports:
      - "8000:8000"
    volumes:
      - ./src:/app/src
      - ./tests:/app/tests
      - ./scripts:/app/scripts
    command: python scripts/validate_env.py --mode basic && uvicorn src.amas.api.main:app --host 0.0.0.0 --port 8000 --reload

  postgres-dev:
    image: postgres:15
    environment:
      - POSTGRES_DB=amas
      - POSTGRES_USER=amas
      - POSTGRES_PASSWORD=amas_password
    ports:
      - "5432:5432"

  redis-dev:
    image: redis:7-alpine
    ports:
      - "6379:6379"

  neo4j-dev:
    image: neo4j:5
    environment:
      - NEO4J_AUTH=neo4j/amas_password
    ports:
      - "7474:7474"
      - "7687:7687"
```

#### Quick Start
```bash
# Start complete development environment
docker-compose -f docker-compose.dev.yml up -d

# Check services
docker-compose -f docker-compose.dev.yml ps

# View logs
docker-compose -f docker-compose.dev.yml logs -f amas-dev
```

### Production Deployment
=======
1. **Input Validation**: Always validate and sanitize inputs
2. **Authentication**: Use strong authentication mechanisms
3. **Authorization**: Implement role-based access control
4. **Encryption**: Encrypt sensitive data at rest and in transit
5. **Secrets Management**: Never hardcode secrets
6. **Dependency Scanning**: Regularly scan dependencies
>>>>>>> 4fb81c42

### Security Implementation

```python
# Input validation
from pydantic import BaseModel, validator

class UserInput(BaseModel):
    email: str
    age: int
    
    @validator('email')
    def validate_email(cls, v):
        if '@' not in v:
            raise ValueError('Invalid email')
        return v
        
    @validator('age')
    def validate_age(cls, v):
        if v < 0 or v > 150:
            raise ValueError('Invalid age')
        return v

<<<<<<< HEAD
WORKDIR /app
COPY --from=builder /usr/local/lib/python3.11/site-packages /usr/local/lib/python3.11/site-packages
COPY src/ ./src/
COPY scripts/ ./scripts/
COPY tests/ ./tests/

# Health check with validation
HEALTHCHECK --interval=30s --timeout=10s --start-period=60s --retries=3 \
    CMD python scripts/validate_env.py --mode basic --skip-db || exit 1

EXPOSE 8000
CMD ["uvicorn", "src.amas.api.main:app", "--host", "0.0.0.0", "--port", "8000"]
```
=======
# Authentication
from fastapi import Security, HTTPException
from fastapi.security import APIKeyHeader

api_key_header = APIKeyHeader(name="X-API-Key")
>>>>>>> 4fb81c42

async def verify_api_key(api_key: str = Security(api_key_header)):
    if not is_valid_api_key(api_key):
        raise HTTPException(status_code=403, detail="Invalid API key")
    return api_key
```

---

## 🤝 Contributing

### Development Workflow

1. **Fork & Clone**
   ```bash
   git clone https://github.com/your-username/amas.git
   cd amas
   ```

2. **Create Branch**
   ```bash
   git checkout -b feature/your-feature-name
   ```

3. **Make Changes**
   - Write code following style guide
   - Add tests for new functionality
   - Update documentation

4. **Run Tests**
   ```bash
   make test
   make lint
   ```

5. **Commit Changes**
   ```bash
   git add .
   git commit -m "feat: add new feature"
   ```

<<<<<<< HEAD
#### Quick Start with Docker
```bash
# Clone repository
git clone <repository-url>
cd Advanced-Multi-Agent-Intelligence-System

# Set minimal API keys
export DEEPSEEK_API_KEY="your_key"
export GLM_API_KEY="your_key"
export GROK_API_KEY="your_key"

# Start complete development environment
docker-compose -f docker-compose.dev.yml up -d

# Verify setup
python scripts/verify_implementation.py
```

#### Local Development Setup
```bash
# Install dependencies
pip install -r requirements.txt

# Validate environment
python scripts/validate_env.py --mode basic --verbose

# Run tests
python scripts/run_tests.py --all --verbose

# Start development server
python -m uvicorn src.amas.api.main:app --reload
```

#### Traditional Setup
```bash
# Clone repository
git clone <repository-url>
cd Advanced-Multi-Agent-Intelligence-System
=======
6. **Push & Create PR**
   ```bash
   git push origin feature/your-feature-name
   ```
>>>>>>> 4fb81c42

### Commit Message Format

Follow [Conventional Commits](https://www.conventionalcommits.org/):

```
feat: add new agent capability
fix: resolve memory leak in orchestrator
docs: update API documentation
test: add integration tests for ML engine
refactor: simplify decision engine logic
perf: optimize task allocation algorithm
chore: update dependencies
```

### Code Review Process

1. **Automated Checks**: CI/CD runs tests and linting
2. **Peer Review**: At least one approval required
3. **Security Review**: For security-related changes
4. **Performance Review**: For performance-critical paths

---

## 📚 Additional Resources

### Internal Documentation
- [Architecture Details](architecture.md)
- [Security Hardening](hardening.md)
- [API Reference](../api/README.md)
- [Deployment Guide](../deployment/DEPLOYMENT.md)

### External Resources
- [Python Best Practices](https://docs.python-guide.org/)
- [FastAPI Documentation](https://fastapi.tiangolo.com/)
- [AsyncIO Guide](https://docs.python.org/3/library/asyncio.html)
- [Docker Best Practices](https://docs.docker.com/develop/dev-best-practices/)

### Tools & Libraries
- [Black](https://black.readthedocs.io/) - Code formatter
- [MyPy](https://mypy.readthedocs.io/) - Type checker
- [Pytest](https://docs.pytest.org/) - Testing framework
- [Structlog](https://www.structlog.org/) - Structured logging

---

**Last Updated**: January 2025  
**Version**: 1.1.0  
**Maintainers**: AMAS Development Team<|MERGE_RESOLUTION|>--- conflicted
+++ resolved
@@ -1,20 +1,12 @@
-<<<<<<< HEAD
-# AMAS Developer Guide - Complete Integration Documentation
-
-> **Last Updated**: October 2025 | **Integration Status**: ✅ Fully Integrated
-=======
 # 👨‍💻 AMAS Developer Guide
->>>>>>> 4fb81c42
+
+> **Last Updated**: January 2025 | **Integration Status**: ✅ Fully Integrated
 
 ## Overview
 
-<<<<<<< HEAD
+Welcome to the AMAS Developer Guide! This comprehensive documentation will help you understand the system architecture, contribute to the project, and extend AMAS capabilities. Whether you're fixing bugs, adding features, or building custom agents, this guide has you covered.
+
 **✅ 100% Implementation Verified** - All critical improvements from the project audit have been implemented and verified.
-
-## Table of Contents
-=======
-Welcome to the AMAS Developer Guide! This comprehensive documentation will help you understand the system architecture, contribute to the project, and extend AMAS capabilities. Whether you're fixing bugs, adding features, or building custom agents, this guide has you covered.
->>>>>>> 4fb81c42
 
 ## 📋 Table of Contents
 
@@ -116,111 +108,6 @@
 # Code formatting
 black src/ tests/
 
-<<<<<<< HEAD
-### 1. Unified Orchestrator (`src/amas/core/unified_orchestrator.py`)
-
-The heart of AMAS, implementing the unified orchestrator with provider management:
-
-```python
-class UnifiedIntelligenceOrchestrator:
-    """
-    Unified orchestrator with provider management and circuit breakers:
-    - Provider Management: Multi-AI provider support with fallback
-    - Circuit Breakers: Robust error handling and recovery
-    - Task Queue: Priority-based task management
-    - Performance Monitoring: Real-time metrics and health tracking
-    """
-    
-    async def submit_task(self, agent_type: str, description: str, priority: int = 2) -> str:
-        """Submit a task to the unified orchestrator"""
-        task = IntelligenceTask(
-            agent_type=agent_type,
-            description=description,
-            priority=priority,
-            status=TaskStatus.PENDING
-        )
-        
-        # Add to priority queue
-        await self.task_queue.put(task)
-        return task.task_id
-    
-    async def get_system_status(self) -> Dict[str, Any]:
-        """Get comprehensive system status"""
-        return {
-            "available_agents": len(self.agents),
-            "active_tasks": len(self.active_tasks),
-            "provider_health": await self.provider_manager.get_health_status(),
-            "performance_metrics": self.performance_metrics
-        }
-```
-
-### 2. Provider Manager (`src/amas/core/unified_orchestrator.py`)
-
-Manages AI providers with circuit breakers and fallback:
-
-```python
-class ProviderManager:
-    """Provider management with circuit breakers and fallback"""
-    
-    def __init__(self):
-        self.providers = {}
-        self.circuit_breakers = {}
-        self.provider_stats = {}
-    
-    async def get_available_provider(self) -> Optional[str]:
-        """Get an available provider with circuit breaker logic"""
-        for provider_id, breaker in self.circuit_breakers.items():
-            if breaker.can_execute():
-                return provider_id
-        return None
-    
-    async def record_success(self, provider_id: str):
-        """Record successful provider call"""
-        self.provider_stats[provider_id]["success_count"] += 1
-        self.circuit_breakers[provider_id].record_success()
-    
-    async def record_failure(self, provider_id: str):
-        """Record failed provider call"""
-        self.provider_stats[provider_id]["failure_count"] += 1
-        self.circuit_breakers[provider_id].record_failure()
-```
-
-### 3. Minimal Configuration System (`src/amas/config/minimal_config.py`)
-
-Simplified configuration with minimal API key requirements:
-
-```python
-class MinimalConfigManager:
-    """Minimal configuration manager with mode-based setup"""
-    
-    def __init__(self, mode: MinimalMode):
-        self.mode = mode
-        self.config = self._get_config_for_mode(mode)
-    
-    def validate_environment(self) -> bool:
-        """Validate environment against minimal requirements"""
-        required_keys = self.config.required_providers
-        missing_keys = []
-        
-        for provider in required_keys:
-            if not os.getenv(f"{provider.upper()}_API_KEY"):
-                missing_keys.append(provider)
-        
-        return len(missing_keys) == 0
-    
-    def get_setup_guide(self) -> str:
-        """Generate setup guide for the current mode"""
-        return f"""
-        Minimal Configuration Setup ({self.mode.value}):
-        
-        Required API Keys:
-        {', '.join(self.config.required_providers)}
-        
-        Optional API Keys:
-        {', '.join(self.config.optional_providers)}
-        """
-```
-=======
 # Import sorting
 isort src/ tests/
 
@@ -287,141 +174,23 @@
 5. **12-Factor App**: Environment-based configuration, stateless processes
 
 ---
->>>>>>> 4fb81c42
 
 ## 🔧 Core Components
 
-<<<<<<< HEAD
-### Real Agent Implementations
-
-AMAS now includes fully functional agents with real implementations:
-
-#### OSINT Agent (`src/amas/agents/osint/osint_agent.py`)
-```python
-class OSINTAgent(IntelligenceAgent):
-    """Real OSINT agent with web scraping and analysis"""
-    
-    async def _scrape_webpage(self, url: str, keywords: List[str]) -> Dict[str, Any]:
-        """Real web scraping with aiohttp and BeautifulSoup"""
-        async with aiohttp.ClientSession(
-            timeout=aiohttp.ClientTimeout(total=30),
-            headers={"User-Agent": "Mozilla/5.0 (Windows NT 10.0; Win64; x64) AppleWebKit/537.36"}
-        ) as session:
-            async with session.get(url) as response:
-                html = await response.text()
-                soup = BeautifulSoup(html, 'html.parser')
-                
-                # Extract real data
-                title = soup.find('title').text if soup.find('title') else ""
-                text = soup.get_text()
-                links = [link.get('href') for link in soup.find_all('a', href=True)]
-                
-                return {
-                    "title": title,
-                    "text": text,
-                    "links": links,
-                    "status_code": response.status
-                }
-```
-
-#### Forensics Agent (`src/amas/agents/forensics/forensics_agent.py`)
-```python
-class ForensicsAgent(IntelligenceAgent):
-    """Real forensics agent with file analysis and security"""
-    
-    async def _calculate_hashes(self, file_path: Path) -> Dict[str, str]:
-        """Real hash calculation with enhanced security"""
-        hashes = {}
-        
-        with open(file_path, "rb") as f:
-            md5_hash = hashlib.md5()
-            sha1_hash = hashlib.sha1()
-            sha256_hash = hashlib.sha256()
-            sha512_hash = hashlib.sha512()
-            
-            while chunk := f.read(8192):
-                md5_hash.update(chunk)
-                sha1_hash.update(chunk)
-                sha256_hash.update(chunk)
-                sha512_hash.update(chunk)
-            
-            hashes["md5"] = md5_hash.hexdigest()
-            hashes["sha1"] = sha1_hash.hexdigest()
-            hashes["sha256"] = sha256_hash.hexdigest()
-            hashes["sha512"] = sha512_hash.hexdigest()
-            hashes["_security_note"] = "Use SHA256 or SHA512 for security-critical applications"
-        
-        return hashes
-```
-
-### Real Agent Implementations
-
-AMAS now includes fully functional agent implementations:
-
-#### OSINT Agent (`src/amas/agents/osint/osint_agent.py`)
-```python
-class OSINTAgent(IntelligenceAgent):
-    """Real OSINT agent with web scraping and analysis"""
-    
-    async def _scrape_webpage(self, url: str, keywords: List[str]) -> Dict[str, Any]:
-        """Real web scraping with aiohttp and BeautifulSoup"""
-        async with aiohttp.ClientSession() as session:
-            async with session.get(url) as response:
-                html = await response.text()
-                soup = BeautifulSoup(html, 'html.parser')
-                
-                return {
-                    "title": soup.title.string if soup.title else "",
-                    "text": soup.get_text(),
-                    "links": [link.get('href') for link in soup.find_all('a')],
-                    "images": [img.get('src') for img in soup.find_all('img')]
-                }
-    
-    async def _analyze_scraped_data(self, data: Dict[str, Any]) -> Dict[str, Any]:
-        """Real data analysis with entity extraction"""
-        # Extract emails, phone numbers, URLs, domains
-        # Perform keyword frequency analysis
-        # Basic sentiment analysis
-        return analysis_results
-```
-
-#### Forensics Agent (`src/amas/agents/forensics/forensics_agent.py`)
-```python
-class ForensicsAgent(IntelligenceAgent):
-    """Real forensics agent with file analysis and security"""
-    
-    async def _analyze_file(self, file_path: Path) -> Dict[str, Any]:
-        """Real file analysis with comprehensive security checks"""
-        return {
-            "file_info": await self._get_file_info(file_path),
-            "hashes": await self._calculate_hashes(file_path),
-            "content_analysis": await self._analyze_file_content(file_path),
-            "security_analysis": await self._analyze_file_security(file_path)
-        }
-    
-    async def _calculate_hashes(self, file_path: Path) -> Dict[str, str]:
-        """Calculate MD5, SHA1, SHA256, and SHA512 hashes"""
-        # Real hash calculation with security notes
-        return {
-            "md5": md5_hash.hexdigest(),      # Legacy compatibility
-            "sha1": sha1_hash.hexdigest(),    # Legacy compatibility
-            "sha256": sha256_hash.hexdigest(), # Primary security hash
-            "sha512": sha512_hash.hexdigest(), # Additional security hash
-            "_security_note": "Use SHA256 or SHA512 for security-critical applications"
-        }
-```
-
-### Creating Custom Agents
-=======
-### 1. Agent Orchestrator
->>>>>>> 4fb81c42
-
-The heart of AMAS that coordinates all agent activities.
-
-```python
-# src/amas/orchestrator/orchestrator.py
-class AgentOrchestrator:
-    """Coordinates multi-agent operations and workflows."""
+### 1. Unified Orchestrator
+
+The heart of AMAS, implementing the unified orchestrator with provider management.
+
+```python
+# src/amas/core/unified_orchestrator.py
+class UnifiedIntelligenceOrchestrator:
+    """
+    Unified orchestrator with provider management and circuit breakers:
+    - Provider Management: Multi-AI provider support with fallback
+    - Circuit Breakers: Robust error handling and recovery
+    - Task Queue: Priority-based task management
+    - Performance Monitoring: Real-time metrics and health tracking
+    """
     
     def __init__(self, service_manager: ServiceManager):
         self.service_manager = service_manager
@@ -759,23 +528,17 @@
 pytest
 
 # Run with coverage
-<<<<<<< HEAD
 pytest --cov=src/amas --cov-report=html
-=======
-pytest --cov=src --cov-report=html
->>>>>>> 4fb81c42
 
 # Run specific test category
 pytest tests/unit/
 pytest tests/integration/
 
-<<<<<<< HEAD
 # Run specific test file
 pytest tests/test_unified_orchestrator.py
-=======
+
 # Run tests in parallel
 pytest -n auto
->>>>>>> 4fb81c42
 
 # Run with verbose output
 pytest -v
@@ -784,7 +547,6 @@
 pytest tests/unit/test_decision_engine.py::test_allocate_agents
 ```
 
-<<<<<<< HEAD
 #### New Test Infrastructure
 ```bash
 # Run comprehensive test suite
@@ -826,245 +588,318 @@
 ```
 
 ## Performance Optimization
-=======
-### Test Coverage Goals
->>>>>>> 4fb81c42
-
-- **Unit Tests**: 80%+ coverage
-- **Integration Tests**: Critical paths covered
-- **Performance Tests**: Baseline metrics established
-- **Security Tests**: OWASP Top 10 covered
-- **E2E Tests**: User workflows covered
-
----
-
-## 📝 Code Style Guide
-
-### Python Style
-
-We follow PEP 8 with some modifications:
-
-```python
-# Good example
-class AgentOrchestrator:
-    """Orchestrates multi-agent operations.
-    
-    This class coordinates the execution of tasks across
-    multiple agents, handling task allocation, workflow
-    creation, and result aggregation.
-    
-    Attributes:
-        agents: Dictionary of registered agents
-        task_queue: Queue for pending tasks
-        event_bus: Event bus for inter-component communication
-    """
-    
-    def __init__(self, service_manager: ServiceManager) -> None:
-        """Initialize the orchestrator.
-        
-        Args:
-            service_manager: Service manager instance
-        """
-        self.service_manager = service_manager
-        self.agents: Dict[str, BaseAgent] = {}
-        self.task_queue: TaskQueue = TaskQueue()
-        
-    async def execute_task(
-        self,
-        task: Task,
-        timeout: Optional[float] = None
-    ) -> TaskResult:
-        """Execute a task using appropriate agents.
-        
-        Args:
-            task: Task to execute
-            timeout: Optional timeout in seconds
+
+### GPU Optimization
+
+```python
+# Optimize for GPU usage
+config = {
+    'gpu_enabled': True,
+    'gpu_memory_fraction': 0.8,
+    'mixed_precision': True,
+    'batch_size': 32
+}
+```
+
+### Memory Management
+
+```python
+# Memory-efficient processing
+async def process_large_dataset(data):
+    """Process data in chunks to manage memory"""
+    chunk_size = 1000
+    for chunk in chunks(data, chunk_size):
+        result = await process_chunk(chunk)
+        yield result
+```
+
+### Caching Strategy
+
+```python
+# Implement intelligent caching
+@cached(ttl=3600)  # Cache for 1 hour
+async def expensive_computation(params):
+    """Cache expensive computations"""
+    return await perform_computation(params)
+```
+
+## Security Implementation
+
+### Authentication & Authorization
+
+```python
+# JWT-based authentication
+from amas.security import SecurityService
+
+security = SecurityService(config)
+token = await security.authenticate_user(username, password)
+permissions = await security.get_user_permissions(user_id)
+```
+
+### Data Encryption
+
+```python
+# Encrypt sensitive data
+from amas.security.encryption import EncryptionService
+
+encryption = EncryptionService(config.encryption_key)
+encrypted_data = encryption.encrypt(sensitive_data)
+decrypted_data = encryption.decrypt(encrypted_data)
+```
+
+### Audit Logging
+
+```python
+# Comprehensive audit logging
+from amas.security.audit import AuditLogger
+
+audit = AuditLogger()
+await audit.log_action(
+    user_id="user123",
+    action="task_submission",
+    resource="task_456",
+    result="success",
+    metadata={"task_type": "research"}
+)
+```
+
+## Advanced Topics
+
+### Custom ReAct Implementations
+
+```python
+class CustomReActAgent(ReactAgent):
+    """Custom ReAct implementation"""
+    
+    async def reason(self, context: Dict) -> Reasoning:
+        """Custom reasoning logic"""
+        prompt = self.build_reasoning_prompt(context)
+        response = await self.llm_service.generate(prompt)
+        return self.parse_reasoning(response)
+    
+    async def act(self, reasoning: Reasoning) -> ActionResult:
+        """Custom action execution"""
+        action = reasoning.planned_action
+        return await self.execute_action(action)
+    
+    async def observe(self, action_result: ActionResult) -> Observation:
+        """Custom observation and learning"""
+        return Observation(
+            success=action_result.success,
+            insights=self.extract_insights(action_result),
+            next_steps=self.determine_next_steps(action_result)
+        )
+```
+
+### Multi-Agent Coordination
+
+```python
+class CoordinatedWorkflow:
+    """Multi-agent workflow coordination"""
+    
+    async def execute_parallel_tasks(self, tasks: List[Task]) -> List[TaskResult]:
+        """Execute tasks in parallel across multiple agents"""
+        agent_assignments = await self.assign_tasks_to_agents(tasks)
+        
+        # Execute tasks concurrently
+        results = await asyncio.gather(*[
+            agent.execute_task(task) 
+            for agent, task in agent_assignments
+        ])
+        
+        return results
+    
+    async def execute_sequential_workflow(self, workflow: Workflow) -> WorkflowResult:
+        """Execute dependent tasks in sequence"""
+        results = []
+        context = {}
+        
+        for step in workflow.steps:
+            # Use previous results as context
+            step.context.update(context)
+            result = await self.execute_step(step)
+            results.append(result)
+            context.update(result.output)
+        
+        return WorkflowResult(steps=results, final_output=context)
+```
+
+### Performance Monitoring
+
+```python
+from amas.monitoring import PerformanceMonitor
+
+class MonitoredAgent(IntelligenceAgent):
+    """Agent with performance monitoring"""
+    
+    def __init__(self, *args, **kwargs):
+        super().__init__(*args, **kwargs)
+        self.monitor = PerformanceMonitor(self.agent_id)
+    
+    async def execute_task(self, task: Task) -> TaskResult:
+        """Monitored task execution"""
+        with self.monitor.measure_execution():
+            result = await super().execute_task(task)
             
-        Returns:
-            TaskResult containing execution results
-            
-        Raises:
-            TaskExecutionError: If task execution fails
-        """
-        # Implementation
-```
-
-### Type Hints
-
-Always use type hints:
-
-```python
-from typing import List, Dict, Optional, Union, Tuple
-
-def process_data(
-    data: List[Dict[str, Any]],
-    options: Optional[Dict[str, Union[str, int]]] = None
-) -> Tuple[bool, str]:
-    """Process data with options."""
-    # Implementation
-    return True, "Success"
-```
-
-### Docstrings
-
-Use Google-style docstrings:
-
-```python
-def calculate_metrics(data: List[float], window: int = 10) -> Dict[str, float]:
-    """Calculate statistical metrics for data.
-    
-    Args:
-        data: List of numerical values
-        window: Rolling window size for calculations
-        
-    Returns:
-        Dictionary containing calculated metrics:
-            - mean: Average value
-            - std: Standard deviation
-            - min: Minimum value
-            - max: Maximum value
-            
-    Raises:
-        ValueError: If data is empty or window size is invalid
-        
-    Example:
-        >>> calculate_metrics([1, 2, 3, 4, 5])
-        {'mean': 3.0, 'std': 1.58, 'min': 1, 'max': 5}
-    """
-    if not data:
-        raise ValueError("Data cannot be empty")
-    # Implementation
-```
-
----
-
-## 🐛 Debugging
-
-### Debug Configuration
-
-```python
-# .env for development
-AMAS_DEBUG=true
-AMAS_LOG_LEVEL=debug
-AMAS_TRACE_ENABLED=true
-```
-
-### Using Debugger
-
-#### VS Code
-```json
-// .vscode/launch.json
-{
-    "version": "0.2.0",
-    "configurations": [
-        {
-            "name": "Debug AMAS",
-            "type": "python",
-            "request": "launch",
-            "module": "src.amas.main",
-            "env": {
-                "AMAS_DEBUG": "true"
-            }
-        }
-    ]
-}
-```
-
-#### PyCharm
-1. Run → Edit Configurations
-2. Add Python configuration
-3. Module: `src.amas.main`
-4. Environment variables: `AMAS_DEBUG=true`
-
-### Logging
-
-```python
-import structlog
-
-logger = structlog.get_logger(__name__)
-
-# Basic logging
-logger.info("Processing task", task_id=task.id)
-
-# With context
-logger.bind(user_id=user.id).info("User action", action="create_task")
-
-# Error logging
-try:
-    result = await process_task(task)
-except Exception as e:
-    logger.error("Task failed", task_id=task.id, error=str(e), exc_info=True)
-```
-
-### Performance Profiling
-
-```python
-# Using cProfile
-import cProfile
-import pstats
-
-profiler = cProfile.Profile()
-profiler.enable()
-
-# Code to profile
-result = expensive_operation()
-
-profiler.disable()
-stats = pstats.Stats(profiler)
-stats.sort_stats('cumulative')
-stats.print_stats(10)  # Top 10 functions
-```
-
----
-
-## ⚡ Performance Optimization
-
-### Optimization Guidelines
-
-1. **Profile First**: Always profile before optimizing
-2. **Async I/O**: Use async for all I/O operations
-3. **Caching**: Implement caching where appropriate
-4. **Connection Pooling**: Use connection pools for databases
-5. **Batch Processing**: Process items in batches
-6. **Lazy Loading**: Load resources only when needed
-
-### Example Optimizations
-
-```python
-# Connection pooling
-from sqlalchemy.ext.asyncio import create_async_engine
-from sqlalchemy.pool import NullPool
-
-engine = create_async_engine(
-    DATABASE_URL,
-    pool_size=20,
-    max_overflow=40,
-    pool_timeout=30,
-    pool_recycle=3600
-)
-
-# Caching
-from functools import lru_cache
-
-@lru_cache(maxsize=1000)
-def expensive_calculation(param: str) -> float:
-    # Expensive operation
-    return result
-
-# Batch processing
-async def process_batch(items: List[Item], batch_size: int = 100):
-    for i in range(0, len(items), batch_size):
-        batch = items[i:i + batch_size]
-        await process_items(batch)
-```
-
----
-
-## 🔒 Security Considerations
-
-### Security Best Practices
-
-<<<<<<< HEAD
+        # Record metrics
+        await self.monitor.record_task_completion(
+            task_type=task.type,
+            execution_time=self.monitor.last_execution_time,
+            success=result.status == "completed"
+        )
+        
+        return result
+```
+
+## API Development
+
+### Creating New Endpoints
+
+```python
+from fastapi import APIRouter, Depends
+from amas.api.auth import get_current_user
+from amas.api.models import TaskRequest, TaskResponse
+
+router = APIRouter(prefix="/api/v1/custom")
+
+@router.post("/submit-custom-task", response_model=TaskResponse)
+async def submit_custom_task(
+    request: TaskRequest,
+    current_user = Depends(get_current_user)
+):
+    """Submit a custom task"""
+    # Validate permissions
+    if not current_user.has_permission("submit_custom_tasks"):
+        raise HTTPException(status_code=403, detail="Insufficient permissions")
+    
+    # Process task
+    task_id = await orchestrator.submit_task(
+        task_type="custom",
+        description=request.description,
+        user_id=current_user.id
+    )
+    
+    return TaskResponse(task_id=task_id, status="submitted")
+```
+
+### API Security
+
+```python
+from amas.api.middleware import SecurityMiddleware
+
+# Add security middleware
+app.add_middleware(SecurityMiddleware)
+
+# Rate limiting
+from amas.api.rate_limiting import RateLimiter
+rate_limiter = RateLimiter(requests_per_minute=100)
+
+@router.get("/protected-endpoint")
+@rate_limiter.limit("10/minute")
+async def protected_endpoint():
+    """Rate-limited protected endpoint"""
+    return {"message": "Protected data"}
+```
+
+## Database Schema
+
+### Core Tables
+
+```sql
+-- agents table
+CREATE TABLE agents (
+    id UUID PRIMARY KEY DEFAULT gen_random_uuid(),
+    agent_id VARCHAR(255) UNIQUE NOT NULL,
+    name VARCHAR(255) NOT NULL,
+    type VARCHAR(50) NOT NULL,
+    capabilities JSONB,
+    status VARCHAR(20) DEFAULT 'active',
+    created_at TIMESTAMP DEFAULT NOW(),
+    updated_at TIMESTAMP DEFAULT NOW()
+);
+
+-- tasks table
+CREATE TABLE tasks (
+    id UUID PRIMARY KEY DEFAULT gen_random_uuid(),
+    task_id VARCHAR(255) UNIQUE NOT NULL,
+    type VARCHAR(50) NOT NULL,
+    description TEXT NOT NULL,
+    parameters JSONB,
+    priority INTEGER DEFAULT 2,
+    status VARCHAR(20) DEFAULT 'pending',
+    assigned_agent_id VARCHAR(255),
+    result JSONB,
+    created_at TIMESTAMP DEFAULT NOW(),
+    completed_at TIMESTAMP,
+    FOREIGN KEY (assigned_agent_id) REFERENCES agents(agent_id)
+);
+
+-- audit_logs table
+CREATE TABLE audit_logs (
+    id UUID PRIMARY KEY DEFAULT gen_random_uuid(),
+    user_id VARCHAR(255),
+    action VARCHAR(100) NOT NULL,
+    resource VARCHAR(255),
+    result VARCHAR(20),
+    metadata JSONB,
+    ip_address INET,
+    user_agent TEXT,
+    timestamp TIMESTAMP DEFAULT NOW()
+);
+```
+
+## Configuration Management
+
+### Environment-Based Configuration
+
+```python
+# config/settings.py
+class AMASConfig(BaseSettings):
+    """Environment-aware configuration"""
+    
+    class Config:
+        env_file = ".env"
+        env_file_encoding = "utf-8"
+        case_sensitive = False
+        
+    @validator('database_url')
+    def validate_database_url(cls, v):
+        """Validate database connection string"""
+        if not v.startswith(('postgresql://', 'sqlite://')):
+            raise ValueError('Invalid database URL')
+        return v
+```
+
+### Configuration Profiles
+
+```yaml
+# config/profiles/development.yaml
+app:
+  debug: true
+  log_level: DEBUG
+
+database:
+  host: localhost
+  port: 5432
+
+llm:
+  model: llama3.1:8b  # Smaller model for development
+
+# config/profiles/production.yaml
+app:
+  debug: false
+  log_level: INFO
+
+database:
+  host: db.production.internal
+  port: 5432
+
+llm:
+  model: llama3.1:70b  # Full model for production
+```
+
+## Deployment
+
 ### Development Environment
 
 #### Docker Compose Development Setup
@@ -1123,14 +958,400 @@
 ```
 
 ### Production Deployment
-=======
+
+```dockerfile
+# Multi-stage production Dockerfile
+FROM python:3.11-slim as builder
+
+WORKDIR /app
+COPY requirements.txt .
+RUN pip install --no-cache-dir -r requirements.txt
+
+FROM python:3.11-slim as production
+
+WORKDIR /app
+COPY --from=builder /usr/local/lib/python3.11/site-packages /usr/local/lib/python3.11/site-packages
+COPY src/ ./src/
+COPY scripts/ ./scripts/
+COPY tests/ ./tests/
+
+# Health check with validation
+HEALTHCHECK --interval=30s --timeout=10s --start-period=60s --retries=3 \
+    CMD python scripts/validate_env.py --mode basic --skip-db || exit 1
+
+EXPOSE 8000
+CMD ["uvicorn", "src.amas.api.main:app", "--host", "0.0.0.0", "--port", "8000"]
+```
+
+### Kubernetes Deployment
+
+```yaml
+# k8s/deployment.yaml
+apiVersion: apps/v1
+kind: Deployment
+metadata:
+  name: amas-api
+spec:
+  replicas: 3
+  selector:
+    matchLabels:
+      app: amas-api
+  template:
+    metadata:
+      labels:
+        app: amas-api
+    spec:
+      containers:
+      - name: amas-api
+        image: amas:latest
+        ports:
+        - containerPort: 8000
+        env:
+        - name: AMAS_ENVIRONMENT
+          value: "production"
+        resources:
+          limits:
+            memory: "2Gi"
+            cpu: "1000m"
+```
+
+## Best Practices
+
+### Code Quality
+
+1. **Type Hints**: Use comprehensive type annotations
+2. **Docstrings**: Document all public APIs
+3. **Error Handling**: Implement proper exception handling
+4. **Testing**: Maintain 90%+ code coverage
+5. **Security**: Follow security best practices
+
+### Performance
+
+1. **Async Operations**: Use async/await for I/O operations
+2. **Connection Pooling**: Reuse database connections
+3. **Caching**: Cache expensive computations
+4. **Monitoring**: Track performance metrics
+5. **Profiling**: Regular performance analysis
+
+### Security
+
+1. **Input Validation**: Validate all inputs
+2. **Authentication**: Implement proper auth flows
+3. **Authorization**: Use role-based access control
+4. **Encryption**: Encrypt sensitive data
+5. **Audit Logging**: Log all security events
+
+## Contributing
+
+### Development Setup
+
+#### Quick Start with Docker
+```bash
+# Clone repository
+git clone <repository-url>
+cd Advanced-Multi-Agent-Intelligence-System
+
+# Set minimal API keys
+export DEEPSEEK_API_KEY="your_key"
+export GLM_API_KEY="your_key"
+export GROK_API_KEY="your_key"
+
+# Start complete development environment
+docker-compose -f docker-compose.dev.yml up -d
+
+# Verify setup
+python scripts/verify_implementation.py
+```
+
+#### Local Development Setup
+```bash
+# Install dependencies
+pip install -r requirements.txt
+
+# Validate environment
+python scripts/validate_env.py --mode basic --verbose
+
+# Run tests
+python scripts/run_tests.py --all --verbose
+
+# Start development server
+python -m uvicorn src.amas.api.main:app --reload
+```
+
+#### Traditional Setup
+```bash
+# Clone repository
+git clone <repository-url>
+cd Advanced-Multi-Agent-Intelligence-System
+
+# Install development dependencies
+pip install -e .[dev]
+
+# Setup pre-commit hooks
+pre-commit install
+
+# Run tests
+pytest
+```
+
+### Pull Request Process
+
+1. Create feature branch from `main`
+2. Implement changes with tests
+3. Ensure all tests pass
+4. Update documentation
+5. Submit pull request
+
+### Code Review Checklist
+
+- [ ] Code follows project style guidelines
+- [ ] All tests pass
+- [ ] Documentation is updated
+- [ ] Security review completed
+- [ ] Performance impact assessed
+
+### Test Coverage Goals
+
+- **Unit Tests**: 85%+ coverage
+- **Integration Tests**: Critical paths covered
+- **Performance Tests**: Baseline metrics established
+- **Security Tests**: OWASP Top 10 covered
+- **E2E Tests**: User workflows covered
+
+---
+
+## 📝 Code Style Guide
+
+### Python Style
+
+We follow PEP 8 with some modifications:
+
+```python
+# Good example
+class AgentOrchestrator:
+    """Orchestrates multi-agent operations.
+    
+    This class coordinates the execution of tasks across
+    multiple agents, handling task allocation, workflow
+    creation, and result aggregation.
+    
+    Attributes:
+        agents: Dictionary of registered agents
+        task_queue: Queue for pending tasks
+        event_bus: Event bus for inter-component communication
+    """
+    
+    def __init__(self, service_manager: ServiceManager) -> None:
+        """Initialize the orchestrator.
+        
+        Args:
+            service_manager: Service manager instance
+        """
+        self.service_manager = service_manager
+        self.agents: Dict[str, BaseAgent] = {}
+        self.task_queue: TaskQueue = TaskQueue()
+        
+    async def execute_task(
+        self,
+        task: Task,
+        timeout: Optional[float] = None
+    ) -> TaskResult:
+        """Execute a task using appropriate agents.
+        
+        Args:
+            task: Task to execute
+            timeout: Optional timeout in seconds
+            
+        Returns:
+            TaskResult containing execution results
+            
+        Raises:
+            TaskExecutionError: If task execution fails
+        """
+        # Implementation
+```
+
+### Type Hints
+
+Always use type hints:
+
+```python
+from typing import List, Dict, Optional, Union, Tuple
+
+def process_data(
+    data: List[Dict[str, Any]],
+    options: Optional[Dict[str, Union[str, int]]] = None
+) -> Tuple[bool, str]:
+    """Process data with options."""
+    # Implementation
+    return True, "Success"
+```
+
+### Docstrings
+
+Use Google-style docstrings:
+
+```python
+def calculate_metrics(data: List[float], window: int = 10) -> Dict[str, float]:
+    """Calculate statistical metrics for data.
+    
+    Args:
+        data: List of numerical values
+        window: Rolling window size for calculations
+        
+    Returns:
+        Dictionary containing calculated metrics:
+            - mean: Average value
+            - std: Standard deviation
+            - min: Minimum value
+            - max: Maximum value
+            
+    Raises:
+        ValueError: If data is empty or window size is invalid
+        
+    Example:
+        >>> calculate_metrics([1, 2, 3, 4, 5])
+        {'mean': 3.0, 'std': 1.58, 'min': 1, 'max': 5}
+    """
+    if not data:
+        raise ValueError("Data cannot be empty")
+    # Implementation
+```
+
+---
+
+## 🐛 Debugging
+
+### Debug Configuration
+
+```python
+# .env for development
+AMAS_DEBUG=true
+AMAS_LOG_LEVEL=debug
+AMAS_TRACE_ENABLED=true
+```
+
+### Using Debugger
+
+#### VS Code
+```json
+// .vscode/launch.json
+{
+    "version": "0.2.0",
+    "configurations": [
+        {
+            "name": "Debug AMAS",
+            "type": "python",
+            "request": "launch",
+            "module": "src.amas.main",
+            "env": {
+                "AMAS_DEBUG": "true"
+            }
+        }
+    ]
+}
+```
+
+#### PyCharm
+1. Run → Edit Configurations
+2. Add Python configuration
+3. Module: `src.amas.main`
+4. Environment variables: `AMAS_DEBUG=true`
+
+### Logging
+
+```python
+import structlog
+
+logger = structlog.get_logger(__name__)
+
+# Basic logging
+logger.info("Processing task", task_id=task.id)
+
+# With context
+logger.bind(user_id=user.id).info("User action", action="create_task")
+
+# Error logging
+try:
+    result = await process_task(task)
+except Exception as e:
+    logger.error("Task failed", task_id=task.id, error=str(e), exc_info=True)
+```
+
+### Performance Profiling
+
+```python
+# Using cProfile
+import cProfile
+import pstats
+
+profiler = cProfile.Profile()
+profiler.enable()
+
+# Code to profile
+result = expensive_operation()
+
+profiler.disable()
+stats = pstats.Stats(profiler)
+stats.sort_stats('cumulative')
+stats.print_stats(10)  # Top 10 functions
+```
+
+---
+
+## ⚡ Performance Optimization
+
+### Optimization Guidelines
+
+1. **Profile First**: Always profile before optimizing
+2. **Async I/O**: Use async for all I/O operations
+3. **Caching**: Implement caching where appropriate
+4. **Connection Pooling**: Use connection pools for databases
+5. **Batch Processing**: Process items in batches
+6. **Lazy Loading**: Load resources only when needed
+
+### Example Optimizations
+
+```python
+# Connection pooling
+from sqlalchemy.ext.asyncio import create_async_engine
+from sqlalchemy.pool import NullPool
+
+engine = create_async_engine(
+    DATABASE_URL,
+    pool_size=20,
+    max_overflow=40,
+    pool_timeout=30,
+    pool_recycle=3600
+)
+
+# Caching
+from functools import lru_cache
+
+@lru_cache(maxsize=1000)
+def expensive_calculation(param: str) -> float:
+    # Expensive operation
+    return result
+
+# Batch processing
+async def process_batch(items: List[Item], batch_size: int = 100):
+    for i in range(0, len(items), batch_size):
+        batch = items[i:i + batch_size]
+        await process_items(batch)
+```
+
+---
+
+## 🔒 Security Considerations
+
+### Security Best Practices
+
 1. **Input Validation**: Always validate and sanitize inputs
 2. **Authentication**: Use strong authentication mechanisms
 3. **Authorization**: Implement role-based access control
 4. **Encryption**: Encrypt sensitive data at rest and in transit
 5. **Secrets Management**: Never hardcode secrets
 6. **Dependency Scanning**: Regularly scan dependencies
->>>>>>> 4fb81c42
 
 ### Security Implementation
 
@@ -1154,27 +1375,11 @@
             raise ValueError('Invalid age')
         return v
 
-<<<<<<< HEAD
-WORKDIR /app
-COPY --from=builder /usr/local/lib/python3.11/site-packages /usr/local/lib/python3.11/site-packages
-COPY src/ ./src/
-COPY scripts/ ./scripts/
-COPY tests/ ./tests/
-
-# Health check with validation
-HEALTHCHECK --interval=30s --timeout=10s --start-period=60s --retries=3 \
-    CMD python scripts/validate_env.py --mode basic --skip-db || exit 1
-
-EXPOSE 8000
-CMD ["uvicorn", "src.amas.api.main:app", "--host", "0.0.0.0", "--port", "8000"]
-```
-=======
 # Authentication
 from fastapi import Security, HTTPException
 from fastapi.security import APIKeyHeader
 
 api_key_header = APIKeyHeader(name="X-API-Key")
->>>>>>> 4fb81c42
 
 async def verify_api_key(api_key: str = Security(api_key_header)):
     if not is_valid_api_key(api_key):
@@ -1216,51 +1421,10 @@
    git commit -m "feat: add new feature"
    ```
 
-<<<<<<< HEAD
-#### Quick Start with Docker
-```bash
-# Clone repository
-git clone <repository-url>
-cd Advanced-Multi-Agent-Intelligence-System
-
-# Set minimal API keys
-export DEEPSEEK_API_KEY="your_key"
-export GLM_API_KEY="your_key"
-export GROK_API_KEY="your_key"
-
-# Start complete development environment
-docker-compose -f docker-compose.dev.yml up -d
-
-# Verify setup
-python scripts/verify_implementation.py
-```
-
-#### Local Development Setup
-```bash
-# Install dependencies
-pip install -r requirements.txt
-
-# Validate environment
-python scripts/validate_env.py --mode basic --verbose
-
-# Run tests
-python scripts/run_tests.py --all --verbose
-
-# Start development server
-python -m uvicorn src.amas.api.main:app --reload
-```
-
-#### Traditional Setup
-```bash
-# Clone repository
-git clone <repository-url>
-cd Advanced-Multi-Agent-Intelligence-System
-=======
 6. **Push & Create PR**
    ```bash
    git push origin feature/your-feature-name
    ```
->>>>>>> 4fb81c42
 
 ### Commit Message Format
 
