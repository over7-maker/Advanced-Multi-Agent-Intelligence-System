<<<<<<< HEAD
# 📖 AMAS User Guide - Production Ready System
=======
# 📖 AMAS User Guide
>>>>>>> 841c9fd1

> **Version**: 2.0.0 | **Status**: ✅ Fully Integrated and Production Ready

## Welcome to AMAS!

The Advanced Multi-Agent Intelligence System (AMAS) is a powerful AI platform that leverages multiple intelligent agents to perform complex tasks. This guide will help you get the most out of AMAS, whether you're using it for security analysis, data processing, or research.

**✅ 100% Implementation Verified** - All critical improvements from the project audit have been implemented and verified.

## 📋 Table of Contents
<<<<<<< HEAD
=======

1. [Quick Start](#quick-start)
2. [Interactive Mode](#interactive-mode)
3. [Command Reference](#command-reference)
4. [Task Types](#task-types)
5. [Working with Results](#working-with-results)
6. [Web Interface](#web-interface)
7. [API Usage](#api-usage)
8. [Best Practices](#best-practices)
9. [Troubleshooting](#troubleshooting)
10. [FAQ](#faq)

---

## 🚀 Quick Start

### Getting Started with AMAS

#### 1. Environment Validation
```bash
# Validate your setup with minimal configuration
python scripts/validate_env.py --mode basic --verbose
```

#### 2. Minimal Configuration (3 API Keys)
```bash
# Set minimal required API keys
export DEEPSEEK_API_KEY="your_deepseek_key"
export GLM_API_KEY="your_glm_key"
export GROK_API_KEY="your_grok_key"
```

#### 3. Start AMAS
```bash
# Interactive Mode (Recommended for beginners)
./start-amas-interactive.sh

# Or use Docker
docker-compose up -d

# Or run locally
python -m uvicorn src.amas.api.main:app --reload
```

#### 4. Try Your First Command
```bash
🤖 AMAS> scan example.com
```

#### 5. View Results
```bash
🤖 AMAS> show results
```

That's it! You've just performed your first security scan with AMAS.

### Quick Test with Python API

Submit your first task programmatically:
>>>>>>> 841c9fd1

1. [Quick Start](#quick-start)
2. [Interactive Mode](#interactive-mode)
3. [Command Reference](#command-reference)
4. [Task Types](#task-types)
5. [Working with Results](#working-with-results)
6. [Web Interface](#web-interface)
7. [API Usage](#api-usage)
8. [Best Practices](#best-practices)
9. [Troubleshooting](#troubleshooting)
10. [FAQ](#faq)

---

## 🚀 Quick Start

### Getting Started in 4 Steps

#### 1. Access AMAS
```bash
# Interactive Mode (Recommended for beginners)
./start-amas-interactive.sh

# Or use Docker
docker-compose up -d
```

#### 2. Environment Validation
```bash
# Validate your setup with minimal configuration
python scripts/validate_env.py --mode basic --verbose
```

#### 3. Try Your First Command
```bash
🤖 AMAS> scan example.com
```

#### 4. View Results
```bash
🤖 AMAS> show results
```

<<<<<<< HEAD
That's it! You've just performed your first security scan with AMAS.

## User Interfaces
=======
---
>>>>>>> 841c9fd1

## 🗣️ Interactive Mode

Interactive Mode provides a natural language interface to AMAS, making it easy to use without remembering complex commands.

### Starting Interactive Mode

```bash
# Using the startup script
./start-amas-interactive.sh

# Or directly with Python
python simple-amas-interactive.py
```

### Natural Language Commands

AMAS understands plain English commands:

```bash
# Security scanning
🤖 AMAS> scan google.com for vulnerabilities
🤖 AMAS> check security of my-website.com
🤖 AMAS> find open ports on 192.168.1.1

# Code analysis
🤖 AMAS> analyze code quality of github.com/user/repo
🤖 AMAS> review security of my python project
🤖 AMAS> check for bugs in src/main.py

# Research and intelligence
🤖 AMAS> research latest AI security threats
🤖 AMAS> gather intelligence on ransomware trends
🤖 AMAS> find information about zero-day exploits

# Data analysis
🤖 AMAS> analyze trends in dataset.csv
🤖 AMAS> create report from sales_data.json
🤖 AMAS> visualize network traffic patterns
```

### Interactive Features

#### Real-time Progress
Watch agents work in real-time:
```
⠋ Security Expert Agent working...
⠋ OSINT Agent gathering data...
⠋ Analysis Agent processing...
✅ Task completed in 4.32 seconds
```

#### Rich Output Display
Results are displayed in beautiful, easy-to-read tables:
```
┏━━━━━━━━━━━━━━━━━┳━━━━━━━━━━━━━━━━━━━━━━━━━━━━━━┓
┃ Attribute       ┃ Value                        ┃
┡━━━━━━━━━━━━━━━━━╇━━━━━━━━━━━━━━━━━━━━━━━━━━━━━━┩
│ Target          │ example.com                  │
│ Security Score  │ A+ (95/100)                  │
│ Vulnerabilities │ 2 Low, 0 Medium, 0 High      │
│ SSL Grade       │ A+                           │
│ Headers         │ ✓ Secure                     │
└─────────────────┴──────────────────────────────┘
```

#### Command History
Use arrow keys to navigate through previous commands:
- ↑ Previous command
- ↓ Next command
- Ctrl+R Search history

---

## 📚 Command Reference

### Core Commands

#### System Commands
| Command | Description | Example |
|---------|-------------|---------|
| `help` | Show available commands | `help` |
| `status` | Show system status | `status` |
| `agents` | List available agents | `agents` |
| `providers` | Show AI providers | `providers` |
| `config` | View configuration | `config` |
| `exit/quit` | Exit AMAS | `exit` |

#### Task Commands
| Command | Description | Example |
|---------|-------------|---------|
| `scan` | Security scan | `scan example.com` |
| `analyze` | Analyze code/data | `analyze repo.git` |
| `research` | Research topics | `research AI trends` |
| `monitor` | Monitor resources | `monitor server-01` |
| `report` | Generate reports | `report security audit` |

#### Result Commands
| Command | Description | Example |
|---------|-------------|---------|
| `show` | Show task results | `show task-abc123` |
| `list` | List recent tasks | `list tasks` |
| `export` | Export results | `export pdf report.pdf` |
| `share` | Share results | `share via email` |

### Advanced Commands

#### Batch Operations
```bash
# Process multiple targets
🤖 AMAS> scan example.com, test.com, demo.com

# Analyze multiple repositories
🤖 AMAS> analyze github.com/org/* for security issues

# Generate comparative report
🤖 AMAS> compare security between prod and staging
```

#### Scheduled Tasks
```bash
# Schedule daily scans
🤖 AMAS> schedule daily scan of production servers at 2am

# Weekly reports
🤖 AMAS> schedule weekly security report every monday

# Monitor continuously
🤖 AMAS> monitor api.example.com every 5 minutes
```

#### Custom Workflows
```bash
# Create workflow
🤖 AMAS> create workflow "security-audit" with steps:
         1. scan all servers
         2. analyze vulnerabilities
         3. generate report
         4. send to security team

# Run workflow
🤖 AMAS> run workflow security-audit
```

---

## 🎯 Task Types

### Security Tasks

#### Vulnerability Scanning
```bash
# Basic scan
🤖 AMAS> scan example.com

# Comprehensive scan
🤖 AMAS> deep scan example.com including subdomains

# Specific checks
🤖 AMAS> check example.com for SQL injection vulnerabilities
🤖 AMAS> scan network 192.168.1.0/24 for open ports
```

#### Security Analysis
```bash
<<<<<<< HEAD
🤖 AMAS> show results
```

That's it! You've just performed your first security scan with AMAS.

---

## 🗣️ Interactive Mode

Interactive Mode provides a natural language interface to AMAS, making it easy to use without remembering complex commands.

### Starting Interactive Mode

```bash
# Using the startup script
./start-amas-interactive.sh

# Or directly with Python
python simple-amas-interactive.py
```

### Natural Language Commands

AMAS understands plain English commands:
=======
# Code security review
🤖 AMAS> analyze security of github.com/user/repo

# Configuration audit
🤖 AMAS> audit nginx configuration for security issues

# Compliance check
🤖 AMAS> check GDPR compliance of user-service
```

### Intelligence Gathering

#### OSINT Operations
```bash
# Domain intelligence
🤖 AMAS> gather intelligence on example.com

# Threat research
🤖 AMAS> research latest ransomware campaigns

# Technology stack discovery
🤖 AMAS> identify technologies used by competitor.com
```

#### Threat Intelligence
```bash
# Threat monitoring
🤖 AMAS> monitor for threats targeting financial sector

# IOC analysis
🤖 AMAS> analyze IOCs from threat-intel-feed.json

# Attack pattern analysis
🤖 AMAS> identify attack patterns in security logs
```
>>>>>>> 841c9fd1

### Data Analysis

#### Pattern Recognition
```bash
<<<<<<< HEAD
# Security scanning
🤖 AMAS> scan google.com for vulnerabilities
🤖 AMAS> check security of my-website.com
🤖 AMAS> find open ports on 192.168.1.1

# Code analysis
🤖 AMAS> analyze code quality of github.com/user/repo
🤖 AMAS> review security of my python project
🤖 AMAS> check for bugs in src/main.py

# Research and intelligence
🤖 AMAS> research latest AI security threats
🤖 AMAS> gather intelligence on ransomware trends
🤖 AMAS> find information about zero-day exploits

# Data analysis
🤖 AMAS> analyze trends in dataset.csv
🤖 AMAS> create report from sales_data.json
🤖 AMAS> visualize network traffic patterns
```

### Interactive Features

#### Real-time Progress
Watch agents work in real-time:
```
⠋ Security Expert Agent working...
⠋ OSINT Agent gathering data...
⠋ Analysis Agent processing...
✅ Task completed in 4.32 seconds
```

#### Rich Output Display
Results are displayed in beautiful, easy-to-read tables:
```
┏━━━━━━━━━━━━━━━━━┳━━━━━━━━━━━━━━━━━━━━━━━━━━━━━━┓
┃ Attribute       ┃ Value                        ┃
┡━━━━━━━━━━━━━━━━━╇━━━━━━━━━━━━━━━━━━━━━━━━━━━━━━┩
│ Target          │ example.com                  │
│ Security Score  │ A+ (95/100)                  │
│ Vulnerabilities │ 2 Low, 0 Medium, 0 High      │
│ SSL Grade       │ A+                           │
│ Headers         │ ✓ Secure                     │
└─────────────────┴──────────────────────────────┘
```

#### Command History
Use arrow keys to navigate through previous commands:
- ↑ Previous command
- ↓ Next command
- Ctrl+R Search history

---

## 📚 Command Reference

### Core Commands

#### System Commands
| Command | Description | Example |
|---------|-------------|---------|
| `help` | Show available commands | `help` |
| `status` | Show system status | `status` |
| `agents` | List available agents | `agents` |
| `providers` | Show AI providers | `providers` |
| `config` | View configuration | `config` |
| `exit/quit` | Exit AMAS | `exit` |

#### Task Commands
| Command | Description | Example |
|---------|-------------|---------|
| `scan` | Security scan | `scan example.com` |
| `analyze` | Analyze code/data | `analyze repo.git` |
| `research` | Research topics | `research AI trends` |
| `monitor` | Monitor resources | `monitor server-01` |
| `report` | Generate reports | `report security audit` |

#### Result Commands
| Command | Description | Example |
|---------|-------------|---------|
| `show` | Show task results | `show task-abc123` |
| `list` | List recent tasks | `list tasks` |
| `export` | Export results | `export pdf report.pdf` |
| `share` | Share results | `share via email` |

### Advanced Commands

#### Batch Operations
```bash
# Process multiple targets
🤖 AMAS> scan example.com, test.com, demo.com

# Analyze multiple repositories
🤖 AMAS> analyze github.com/org/* for security issues

# Generate comparative report
🤖 AMAS> compare security between prod and staging
```

#### Scheduled Tasks
```bash
# Schedule daily scans
🤖 AMAS> schedule daily scan of production servers at 2am

# Weekly reports
🤖 AMAS> schedule weekly security report every monday

# Monitor continuously
🤖 AMAS> monitor api.example.com every 5 minutes
```

#### Custom Workflows
```bash
# Create workflow
🤖 AMAS> create workflow "security-audit" with steps:
         1. scan all servers
         2. analyze vulnerabilities
         3. generate report
         4. send to security team

# Run workflow
🤖 AMAS> run workflow security-audit
```

---

## 🎯 Task Types

### Security Tasks

#### Vulnerability Scanning
```bash
# Basic scan
🤖 AMAS> scan example.com

# Comprehensive scan
🤖 AMAS> deep scan example.com including subdomains

# Specific checks
🤖 AMAS> check example.com for SQL injection vulnerabilities
🤖 AMAS> scan network 192.168.1.0/24 for open ports
```

#### Security Analysis
```bash
# Code security review
🤖 AMAS> analyze security of github.com/user/repo

# Configuration audit
🤖 AMAS> audit nginx configuration for security issues

# Compliance check
🤖 AMAS> check GDPR compliance of user-service
```

### Intelligence Gathering

#### OSINT Operations
```bash
# Domain intelligence
🤖 AMAS> gather intelligence on example.com

# Threat research
🤖 AMAS> research latest ransomware campaigns

# Technology stack discovery
🤖 AMAS> identify technologies used by competitor.com
```

#### Threat Intelligence
```bash
# Threat monitoring
🤖 AMAS> monitor for threats targeting financial sector

# IOC analysis
🤖 AMAS> analyze IOCs from threat-intel-feed.json

# Attack pattern analysis
🤖 AMAS> identify attack patterns in security logs
```

### Data Analysis

#### Pattern Recognition
```bash
# Anomaly detection
🤖 AMAS> find anomalies in access_logs.csv

# Trend analysis
🤖 AMAS> analyze trends in sales_data_2024.json

# Behavioral analysis
🤖 AMAS> analyze user behavior patterns in app_logs
```

#### Reporting
```bash
# Executive summary
🤖 AMAS> create executive summary of security posture

# Detailed reports
🤖 AMAS> generate detailed vulnerability report for web-app

# Custom reports
🤖 AMAS> create custom report with charts from analytics_data
```

---

## 📊 Working with Results

### Understanding Results

#### Result Structure
Every task returns structured results:
```json
{
  "task_id": "task-abc123",
  "status": "completed",
  "summary": {
    "security_score": 85,
    "vulnerabilities": {
      "critical": 0,
      "high": 1,
      "medium": 3,
      "low": 5
    }
  },
  "details": {
    // Detailed findings
  },
  "recommendations": [
    // Actionable recommendations
  ]
}
```

#### Interpreting Security Scores
- **A+ (95-100)**: Excellent security posture
- **A (90-94)**: Very good security
- **B (80-89)**: Good with minor issues
- **C (70-79)**: Moderate security concerns
- **D (60-69)**: Significant vulnerabilities
- **F (0-59)**: Critical security issues

### Exporting Results

#### Export Formats
```bash
# PDF report
🤖 AMAS> export results to pdf security_audit.pdf

# JSON data
🤖 AMAS> export results to json data_export.json

# CSV for analysis
🤖 AMAS> export vulnerabilities to csv vulns.csv

# HTML report
🤖 AMAS> export results to html report.html
```

#### Integration Options
```bash
# Send to ticketing system
🤖 AMAS> create jira tickets from vulnerabilities

# Update dashboard
🤖 AMAS> push results to grafana dashboard

# Notify team
🤖 AMAS> send results to security-team@company.com
```

---

## 💻 Web Interface

### Accessing the Web UI

1. Open your browser to: `http://localhost:3000`
2. Login with your credentials
3. Navigate using the intuitive interface

### Web UI Features

#### Dashboard
- **System Overview**: Real-time system status
- **Active Tasks**: Currently running operations
- **Recent Results**: Latest completed tasks
- **Performance Metrics**: System performance graphs

#### Task Management
- **Create Tasks**: Visual task builder
- **Task Templates**: Pre-configured task templates
- **Batch Operations**: Run multiple tasks
- **Schedule Tasks**: Set up recurring tasks

#### Results Viewer
- **Interactive Reports**: Drill-down into findings
- **Visualizations**: Charts and graphs
- **Export Options**: Download in various formats
- **Sharing**: Share results with team members

=======
# Anomaly detection
🤖 AMAS> find anomalies in access_logs.csv

# Trend analysis
🤖 AMAS> analyze trends in sales_data_2024.json

# Behavioral analysis
🤖 AMAS> analyze user behavior patterns in app_logs
```

#### Reporting
```bash
# Executive summary
🤖 AMAS> create executive summary of security posture

# Detailed reports
🤖 AMAS> generate detailed vulnerability report for web-app

# Custom reports
🤖 AMAS> create custom report with charts from analytics_data
```

---

## 📊 Working with Results

### Understanding Results

#### Result Structure
Every task returns structured results:
```json
{
  "task_id": "task-abc123",
  "status": "completed",
  "summary": {
    "security_score": 85,
    "vulnerabilities": {
      "critical": 0,
      "high": 1,
      "medium": 3,
      "low": 5
    }
  },
  "details": {
    // Detailed findings
  },
  "recommendations": [
    // Actionable recommendations
  ]
}
```

#### Interpreting Security Scores
- **A+ (95-100)**: Excellent security posture
- **A (90-94)**: Very good security
- **B (80-89)**: Good with minor issues
- **C (70-79)**: Moderate security concerns
- **D (60-69)**: Significant vulnerabilities
- **F (0-59)**: Critical security issues

### Exporting Results

#### Export Formats
```bash
# PDF report
🤖 AMAS> export results to pdf security_audit.pdf

# JSON data
🤖 AMAS> export results to json data_export.json

# CSV for analysis
🤖 AMAS> export vulnerabilities to csv vulns.csv

# HTML report
🤖 AMAS> export results to html report.html
```

#### Integration Options
```bash
# Send to ticketing system
🤖 AMAS> create jira tickets from vulnerabilities

# Update dashboard
🤖 AMAS> push results to grafana dashboard

# Notify team
🤖 AMAS> send results to security-team@company.com
```

---

## 💻 Web Interface

### Accessing the Web UI

1. Open your browser to: `http://localhost:3000`
2. Login with your credentials
3. Navigate using the intuitive interface

### Web UI Features

#### Dashboard
- **System Overview**: Real-time system status
- **Active Tasks**: Currently running operations
- **Recent Results**: Latest completed tasks
- **Performance Metrics**: System performance graphs

#### Task Management
- **Create Tasks**: Visual task builder
- **Task Templates**: Pre-configured task templates
- **Batch Operations**: Run multiple tasks
- **Schedule Tasks**: Set up recurring tasks

#### Results Viewer
- **Interactive Reports**: Drill-down into findings
- **Visualizations**: Charts and graphs
- **Export Options**: Download in various formats
- **Sharing**: Share results with team members

>>>>>>> 841c9fd1
#### Settings
- **API Keys**: Manage your API keys
- **Notifications**: Configure alerts
- **Integrations**: Connect third-party services
- **Preferences**: Customize your experience

---

## 🔌 API Usage

### Quick API Example

```bash
# Submit a task via API
curl -X POST http://localhost:8000/api/v1/tasks \
  -H "Content-Type: application/json" \
  -H "X-API-Key: your-api-key" \
  -d '{
    "task_type": "security_scan",
    "parameters": {
      "target": "example.com"
    }
  }'

# Get results
curl -H "X-API-Key: your-api-key" \
  http://localhost:8000/api/v1/tasks/task-abc123/results
```

### SDK Usage

#### Python SDK
```python
from amas_sdk import AMASClient

# Initialize client
client = AMASClient(api_key="your-api-key")

# Submit task
task = client.create_task(
    task_type="security_scan",
    parameters={"target": "example.com"}
)

# Wait for completion
result = task.wait_for_completion()

# Process results
print(f"Security Score: {result.security_score}")
for vuln in result.vulnerabilities:
    print(f"- {vuln.severity}: {vuln.description}")
```

#### JavaScript SDK
```javascript
const { AMASClient } = require('@amas/sdk');
<<<<<<< HEAD

// Initialize client
const client = new AMASClient({ apiKey: 'your-api-key' });

// Submit task
const task = await client.createTask({
  taskType: 'security_scan',
  parameters: { target: 'example.com' }
});

// Get results
const result = await task.waitForCompletion();
console.log(`Security Score: ${result.securityScore}`);
```

---

## 💡 Best Practices

### Task Optimization

#### 1. Use Specific Commands
```bash
# Good - Specific and clear
🤖 AMAS> scan example.com for XSS vulnerabilities in contact forms
=======

// Initialize client
const client = new AMASClient({ apiKey: 'your-api-key' });

// Submit task
const task = await client.createTask({
  taskType: 'security_scan',
  parameters: { target: 'example.com' }
});

// Get results
const result = await task.waitForCompletion();
console.log(`Security Score: ${result.securityScore}`);
```

---

## 💡 Best Practices

### Task Optimization

#### 1. Use Specific Commands
```bash
# Good - Specific and clear
🤖 AMAS> scan example.com for XSS vulnerabilities in contact forms

# Less optimal - Too general
🤖 AMAS> check example.com
```

#### 2. Batch Similar Tasks
```bash
# Good - Batch processing
🤖 AMAS> scan all production servers: prod-01, prod-02, prod-03

# Less optimal - Individual tasks
🤖 AMAS> scan prod-01
🤖 AMAS> scan prod-02
🤖 AMAS> scan prod-03
```

#### 3. Use Templates
```bash
# Create template
🤖 AMAS> save template "weekly-audit" from last scan

# Reuse template
🤖 AMAS> run template weekly-audit on staging environment
```

### Security Best Practices

1. **Regular Scans**: Schedule regular security scans
2. **Monitor Changes**: Track security score trends
3. **Act on Findings**: Address vulnerabilities promptly
4. **Document Actions**: Keep audit trail of remediation

### Performance Tips

1. **Off-Peak Scanning**: Run intensive scans during off-peak hours
2. **Incremental Scans**: Use incremental scans for large targets
3. **Result Caching**: Leverage cached results when appropriate
4. **Resource Limits**: Set appropriate resource limits

---

## 🔧 Troubleshooting
>>>>>>> 841c9fd1

# Less optimal - Too general
🤖 AMAS> check example.com
```

<<<<<<< HEAD
#### 2. Batch Similar Tasks
```bash
# Good - Batch processing
🤖 AMAS> scan all production servers: prod-01, prod-02, prod-03

# Less optimal - Individual tasks
🤖 AMAS> scan prod-01
🤖 AMAS> scan prod-02
🤖 AMAS> scan prod-03
```

#### 3. Use Templates
```bash
# Create template
🤖 AMAS> save template "weekly-audit" from last scan

# Reuse template
🤖 AMAS> run template weekly-audit on staging environment
```

### Security Best Practices

1. **Regular Scans**: Schedule regular security scans
2. **Monitor Changes**: Track security score trends
3. **Act on Findings**: Address vulnerabilities promptly
4. **Document Actions**: Keep audit trail of remediation

### Performance Tips

1. **Off-Peak Scanning**: Run intensive scans during off-peak hours
2. **Incremental Scans**: Use incremental scans for large targets
3. **Result Caching**: Leverage cached results when appropriate
4. **Resource Limits**: Set appropriate resource limits

---

## 🔧 Troubleshooting

### Common Issues

#### Connection Issues
```bash
# Check system status
🤖 AMAS> status

# Test connectivity
🤖 AMAS> test connection to api

# View detailed logs
🤖 AMAS> show logs --level debug
```

#### Task Failures
```bash
# View task details
🤖 AMAS> show task task-abc123 --verbose

# Retry failed task
🤖 AMAS> retry task task-abc123

# Check agent status
🤖 AMAS> show agent security-agent status
=======
#### Connection Issues
```bash
# Check system status
🤖 AMAS> status

# Test connectivity
🤖 AMAS> test connection to api

# View detailed logs
🤖 AMAS> show logs --level debug
```

#### Task Failures
```bash
# View task details
🤖 AMAS> show task task-abc123 --verbose

# Retry failed task
🤖 AMAS> retry task task-abc123

# Check agent status
🤖 AMAS> show agent security-agent status
```

#### Performance Issues
```bash
# Check system resources
🤖 AMAS> show system resources

# View performance metrics
🤖 AMAS> show performance metrics

# Optimize task
🤖 AMAS> optimize task for speed
>>>>>>> 841c9fd1
```

#### Performance Issues
```bash
# Check system resources
🤖 AMAS> show system resources

<<<<<<< HEAD
# View performance metrics
🤖 AMAS> show performance metrics

# Optimize task
🤖 AMAS> optimize task for speed
```

### Getting Help

```bash
# Built-in help
🤖 AMAS> help [command]

# Show examples
🤖 AMAS> examples security scan

# Contact support
🤖 AMAS> support "describe your issue"
```

---

## ❓ FAQ

### General Questions

**Q: What makes AMAS different from other security tools?**
A: AMAS uses multiple AI agents working together, providing more comprehensive analysis than single-purpose tools. It also features intelligent fallback across 16 AI providers, ensuring reliable operation.

**Q: Can I use AMAS offline?**
A: Yes! AMAS supports offline operation for sensitive environments. See the [Offline Guide](OFFLINE_SYSTEM_GUIDE.md).

**Q: How do I integrate AMAS with my existing tools?**
A: AMAS provides REST APIs, webhooks, and SDKs for easy integration. It also supports common formats like JIRA, Slack, and email notifications.

### Technical Questions

**Q: What AI providers does AMAS support?**
A: AMAS supports 16 AI providers including DeepSeek, GLM, Grok, and more. It automatically fails over between providers for maximum reliability.

**Q: How secure is AMAS?**
A: AMAS implements enterprise-grade security including encryption, authentication, and compliance with GDPR, SOC2, HIPAA, and other frameworks.

**Q: Can I add custom agents?**
A: Yes! AMAS is extensible. See the [Developer Guide](../developer/README.md) for creating custom agents.

### Operational Questions

=======
```bash
# Built-in help
🤖 AMAS> help [command]

# Show examples
🤖 AMAS> examples security scan

# Contact support
🤖 AMAS> support "describe your issue"
```

---

## 🌟 Advanced Features

### ML-Powered Intelligence
AMAS uses machine learning to optimize every aspect of operation:

```bash
# Let ML decide the best approach
🤖 AMAS> optimize my security scan workflow

# View ML decision insights
🤖 AMAS> show ml decision for task-abc123

# Enable intelligent mode
🤖 AMAS> set mode intelligent
```

### Multi-Provider AI Fallback
Never experience AI failures with our 15+ provider system:

```bash
# Check provider status
🤖 AMAS> show ai providers

# Force specific provider
🤖 AMAS> use provider deepseek for next task

# View provider performance
🤖 AMAS> show provider stats
```

### Reinforcement Learning Optimization
AMAS continuously improves itself:

```bash
# View optimization status
🤖 AMAS> show rl optimizer status

# Enable aggressive optimization
🤖 AMAS> enable optimization mode aggressive

# View performance improvements
🤖 AMAS> show optimization history
```

### Enterprise Compliance
Built-in compliance for regulated industries:

```bash
# Run compliance check
🤖 AMAS> check compliance for HIPAA

# Generate compliance report
🤖 AMAS> generate SOC2 compliance report

# Enable compliance mode
🤖 AMAS> enable compliance mode GDPR
```

---

## ❓ FAQ

### General Questions

**Q: What makes AMAS different from other security tools?**
A: AMAS uses multiple AI agents working together, providing more comprehensive analysis than single-purpose tools. It also features intelligent fallback across 16 AI providers, ensuring reliable operation.

**Q: Can I use AMAS offline?**
A: Yes! AMAS supports offline operation for sensitive environments. See the [Offline Guide](OFFLINE_SYSTEM_GUIDE.md).

**Q: How do I integrate AMAS with my existing tools?**
A: AMAS provides REST APIs, webhooks, and SDKs for easy integration. It also supports common formats like JIRA, Slack, and email notifications.

### Technical Questions

**Q: What AI providers does AMAS support?**
A: AMAS supports 16 AI providers including DeepSeek, GLM, Grok, and more. It automatically fails over between providers for maximum reliability.

**Q: How secure is AMAS?**
A: AMAS implements enterprise-grade security including encryption, authentication, and compliance with GDPR, SOC2, HIPAA, and other frameworks.

**Q: Can I add custom agents?**
A: Yes! AMAS is extensible. See the [Developer Guide](../developer/README.md) for creating custom agents.

### Operational Questions

>>>>>>> 841c9fd1
**Q: How do I monitor AMAS performance?**
A: AMAS includes built-in monitoring with Prometheus and Grafana. Access dashboards at `http://localhost:3000`.

**Q: What are the system requirements?**
A: Minimum: 8GB RAM, 4 CPU cores, 50GB storage. Recommended: 16GB+ RAM, 8+ CPU cores, 100GB+ SSD storage.

**Q: How do I update AMAS?**
A: Use the update command: `docker-compose pull && docker-compose up -d` or follow the [Update Guide](../deployment/UPDATE_GUIDE.md).

---

## 📚 Additional Resources

### Guides
- [Setup Guide](SETUP_GUIDE.md) - Detailed installation instructions
- [API Documentation](../api/README.md) - Complete API reference
- [Security Guide](../security/SECURITY.md) - Security best practices
- [Performance Guide](DOCKER_OPTIMIZATION_GUIDE.md) - Performance optimization

### Examples
- [Example Scripts](../../examples/) - Sample code and scripts
- [Use Cases](../../docs/USE_CASES.md) - Real-world scenarios
- [Tutorials](../../docs/TUTORIALS.md) - Step-by-step tutorials

### Support
- [GitHub Issues](https://github.com/over7-maker/Advanced-Multi-Agent-Intelligence-System/issues)
- [Community Discord](https://discord.gg/amas)
- [Documentation](https://docs.amas.ai)
- Email: support@amas.ai

---

**Happy Analyzing with AMAS! 🚀🤖✨**

**Last Updated**: January 2025  
**Version**: 1.1.0<|MERGE_RESOLUTION|>--- conflicted
+++ resolved
@@ -1,8 +1,4 @@
-<<<<<<< HEAD
 # 📖 AMAS User Guide - Production Ready System
-=======
-# 📖 AMAS User Guide
->>>>>>> 841c9fd1
 
 > **Version**: 2.0.0 | **Status**: ✅ Fully Integrated and Production Ready
 
@@ -13,8 +9,6 @@
 **✅ 100% Implementation Verified** - All critical improvements from the project audit have been implemented and verified.
 
 ## 📋 Table of Contents
-<<<<<<< HEAD
-=======
 
 1. [Quick Start](#quick-start)
 2. [Interactive Mode](#interactive-mode)
@@ -31,7 +25,7 @@
 
 ## 🚀 Quick Start
 
-### Getting Started with AMAS
+### Getting Started in 4 Steps
 
 #### 1. Environment Validation
 ```bash
@@ -59,49 +53,6 @@
 python -m uvicorn src.amas.api.main:app --reload
 ```
 
-#### 4. Try Your First Command
-```bash
-🤖 AMAS> scan example.com
-```
-
-#### 5. View Results
-```bash
-🤖 AMAS> show results
-```
-
-That's it! You've just performed your first security scan with AMAS.
-
-### Quick Test with Python API
-
-Submit your first task programmatically:
->>>>>>> 841c9fd1
-
-1. [Quick Start](#quick-start)
-2. [Interactive Mode](#interactive-mode)
-3. [Command Reference](#command-reference)
-4. [Task Types](#task-types)
-5. [Working with Results](#working-with-results)
-6. [Web Interface](#web-interface)
-7. [API Usage](#api-usage)
-8. [Best Practices](#best-practices)
-9. [Troubleshooting](#troubleshooting)
-10. [FAQ](#faq)
-
----
-
-## 🚀 Quick Start
-
-### Getting Started in 4 Steps
-
-#### 1. Access AMAS
-```bash
-# Interactive Mode (Recommended for beginners)
-./start-amas-interactive.sh
-
-# Or use Docker
-docker-compose up -d
-```
-
 #### 2. Environment Validation
 ```bash
 # Validate your setup with minimal configuration
@@ -118,13 +69,115 @@
 🤖 AMAS> show results
 ```
 
-<<<<<<< HEAD
 That's it! You've just performed your first security scan with AMAS.
 
 ## User Interfaces
-=======
----
->>>>>>> 841c9fd1
+
+### 1. Web Interface (Development Server)
+
+Access: `http://localhost:8000`
+
+**Features:**
+- Interactive API documentation at `/docs`
+- System health monitoring at `/health`
+- Real-time task management via API
+- Agent status and performance metrics
+
+**API Endpoints:**
+- **GET /docs**: Interactive API documentation
+- **GET /health**: System health status
+- **POST /tasks**: Submit new tasks
+- **GET /tasks/{id}**: Get task status and results
+
+### 2. Command Line Interface (CLI)
+
+Perfect for automation and advanced users.
+
+**Environment & Validation:**
+```bash
+# Environment validation
+python scripts/validate_env.py --mode basic --verbose
+
+# System verification
+python scripts/verify_implementation.py
+
+# Benchmarking
+python scripts/benchmark_system.py --mode basic --output results.json
+
+# Testing
+python scripts/run_tests.py --all --verbose
+```
+
+### 3. Development Environment
+
+Complete Docker-based development setup.
+
+**Features:**
+- Complete development environment with all services
+- Health checks for all components
+- Development tools included (PgAdmin, Redis Commander)
+- Hot-reloading for development
+- Environment validation on startup
+
+## Task Management
+
+### Task Types
+
+AMAS supports various specialized task types:
+
+| Task Type | Description | Use Cases |
+|-----------|-------------|-----------|
+| `research` | Autonomous research and analysis | Literature review, trend analysis |
+| `osint` | Open-source intelligence gathering | Threat assessment, information collection |
+| `forensics` | Digital forensics and investigation | Evidence analysis, incident response |
+| `data_analysis` | Advanced data processing | Pattern recognition, statistical analysis |
+| `reporting` | Automated report generation | Executive summaries, technical reports |
+
+### Task Submission
+
+#### Via CLI
+```bash
+🤖 AMAS> show results
+```
+
+That's it! You've just performed your first security scan with AMAS.
+
+#### 5. View Results
+```bash
+🤖 AMAS> show results
+```
+
+That's it! You've just performed your first security scan with AMAS.
+
+### Quick Test with Python API
+
+Submit your first task programmatically:
+
+```python
+# Python API with new unified orchestrator
+import asyncio
+from src.amas.core.unified_orchestrator import UnifiedIntelligenceOrchestrator
+
+async def test_amas():
+    orchestrator = UnifiedIntelligenceOrchestrator()
+    await orchestrator.initialize()
+    
+    # Submit OSINT task
+    task_id = await orchestrator.submit_task(
+        agent_type="osint",
+        description="Analyze security threats from example.com",
+        priority=1
+    )
+    
+    result = await orchestrator.get_task_result(task_id)
+    print(f"Task result: {result}")
+    
+    await orchestrator.shutdown()
+
+asyncio.run(test_amas())
+```
+
+---
 
 ## 🗣️ Interactive Mode
 
@@ -145,219 +198,6 @@
 AMAS understands plain English commands:
 
 ```bash
-# Security scanning
-🤖 AMAS> scan google.com for vulnerabilities
-🤖 AMAS> check security of my-website.com
-🤖 AMAS> find open ports on 192.168.1.1
-
-# Code analysis
-🤖 AMAS> analyze code quality of github.com/user/repo
-🤖 AMAS> review security of my python project
-🤖 AMAS> check for bugs in src/main.py
-
-# Research and intelligence
-🤖 AMAS> research latest AI security threats
-🤖 AMAS> gather intelligence on ransomware trends
-🤖 AMAS> find information about zero-day exploits
-
-# Data analysis
-🤖 AMAS> analyze trends in dataset.csv
-🤖 AMAS> create report from sales_data.json
-🤖 AMAS> visualize network traffic patterns
-```
-
-### Interactive Features
-
-#### Real-time Progress
-Watch agents work in real-time:
-```
-⠋ Security Expert Agent working...
-⠋ OSINT Agent gathering data...
-⠋ Analysis Agent processing...
-✅ Task completed in 4.32 seconds
-```
-
-#### Rich Output Display
-Results are displayed in beautiful, easy-to-read tables:
-```
-┏━━━━━━━━━━━━━━━━━┳━━━━━━━━━━━━━━━━━━━━━━━━━━━━━━┓
-┃ Attribute       ┃ Value                        ┃
-┡━━━━━━━━━━━━━━━━━╇━━━━━━━━━━━━━━━━━━━━━━━━━━━━━━┩
-│ Target          │ example.com                  │
-│ Security Score  │ A+ (95/100)                  │
-│ Vulnerabilities │ 2 Low, 0 Medium, 0 High      │
-│ SSL Grade       │ A+                           │
-│ Headers         │ ✓ Secure                     │
-└─────────────────┴──────────────────────────────┘
-```
-
-#### Command History
-Use arrow keys to navigate through previous commands:
-- ↑ Previous command
-- ↓ Next command
-- Ctrl+R Search history
-
----
-
-## 📚 Command Reference
-
-### Core Commands
-
-#### System Commands
-| Command | Description | Example |
-|---------|-------------|---------|
-| `help` | Show available commands | `help` |
-| `status` | Show system status | `status` |
-| `agents` | List available agents | `agents` |
-| `providers` | Show AI providers | `providers` |
-| `config` | View configuration | `config` |
-| `exit/quit` | Exit AMAS | `exit` |
-
-#### Task Commands
-| Command | Description | Example |
-|---------|-------------|---------|
-| `scan` | Security scan | `scan example.com` |
-| `analyze` | Analyze code/data | `analyze repo.git` |
-| `research` | Research topics | `research AI trends` |
-| `monitor` | Monitor resources | `monitor server-01` |
-| `report` | Generate reports | `report security audit` |
-
-#### Result Commands
-| Command | Description | Example |
-|---------|-------------|---------|
-| `show` | Show task results | `show task-abc123` |
-| `list` | List recent tasks | `list tasks` |
-| `export` | Export results | `export pdf report.pdf` |
-| `share` | Share results | `share via email` |
-
-### Advanced Commands
-
-#### Batch Operations
-```bash
-# Process multiple targets
-🤖 AMAS> scan example.com, test.com, demo.com
-
-# Analyze multiple repositories
-🤖 AMAS> analyze github.com/org/* for security issues
-
-# Generate comparative report
-🤖 AMAS> compare security between prod and staging
-```
-
-#### Scheduled Tasks
-```bash
-# Schedule daily scans
-🤖 AMAS> schedule daily scan of production servers at 2am
-
-# Weekly reports
-🤖 AMAS> schedule weekly security report every monday
-
-# Monitor continuously
-🤖 AMAS> monitor api.example.com every 5 minutes
-```
-
-#### Custom Workflows
-```bash
-# Create workflow
-🤖 AMAS> create workflow "security-audit" with steps:
-         1. scan all servers
-         2. analyze vulnerabilities
-         3. generate report
-         4. send to security team
-
-# Run workflow
-🤖 AMAS> run workflow security-audit
-```
-
----
-
-## 🎯 Task Types
-
-### Security Tasks
-
-#### Vulnerability Scanning
-```bash
-# Basic scan
-🤖 AMAS> scan example.com
-
-# Comprehensive scan
-🤖 AMAS> deep scan example.com including subdomains
-
-# Specific checks
-🤖 AMAS> check example.com for SQL injection vulnerabilities
-🤖 AMAS> scan network 192.168.1.0/24 for open ports
-```
-
-#### Security Analysis
-```bash
-<<<<<<< HEAD
-🤖 AMAS> show results
-```
-
-That's it! You've just performed your first security scan with AMAS.
-
----
-
-## 🗣️ Interactive Mode
-
-Interactive Mode provides a natural language interface to AMAS, making it easy to use without remembering complex commands.
-
-### Starting Interactive Mode
-
-```bash
-# Using the startup script
-./start-amas-interactive.sh
-
-# Or directly with Python
-python simple-amas-interactive.py
-```
-
-### Natural Language Commands
-
-AMAS understands plain English commands:
-=======
-# Code security review
-🤖 AMAS> analyze security of github.com/user/repo
-
-# Configuration audit
-🤖 AMAS> audit nginx configuration for security issues
-
-# Compliance check
-🤖 AMAS> check GDPR compliance of user-service
-```
-
-### Intelligence Gathering
-
-#### OSINT Operations
-```bash
-# Domain intelligence
-🤖 AMAS> gather intelligence on example.com
-
-# Threat research
-🤖 AMAS> research latest ransomware campaigns
-
-# Technology stack discovery
-🤖 AMAS> identify technologies used by competitor.com
-```
-
-#### Threat Intelligence
-```bash
-# Threat monitoring
-🤖 AMAS> monitor for threats targeting financial sector
-
-# IOC analysis
-🤖 AMAS> analyze IOCs from threat-intel-feed.json
-
-# Attack pattern analysis
-🤖 AMAS> identify attack patterns in security logs
-```
->>>>>>> 841c9fd1
-
-### Data Analysis
-
-#### Pattern Recognition
-```bash
-<<<<<<< HEAD
 # Security scanning
 🤖 AMAS> scan google.com for vulnerabilities
 🤖 AMAS> check security of my-website.com
@@ -662,127 +502,6 @@
 - **Export Options**: Download in various formats
 - **Sharing**: Share results with team members
 
-=======
-# Anomaly detection
-🤖 AMAS> find anomalies in access_logs.csv
-
-# Trend analysis
-🤖 AMAS> analyze trends in sales_data_2024.json
-
-# Behavioral analysis
-🤖 AMAS> analyze user behavior patterns in app_logs
-```
-
-#### Reporting
-```bash
-# Executive summary
-🤖 AMAS> create executive summary of security posture
-
-# Detailed reports
-🤖 AMAS> generate detailed vulnerability report for web-app
-
-# Custom reports
-🤖 AMAS> create custom report with charts from analytics_data
-```
-
----
-
-## 📊 Working with Results
-
-### Understanding Results
-
-#### Result Structure
-Every task returns structured results:
-```json
-{
-  "task_id": "task-abc123",
-  "status": "completed",
-  "summary": {
-    "security_score": 85,
-    "vulnerabilities": {
-      "critical": 0,
-      "high": 1,
-      "medium": 3,
-      "low": 5
-    }
-  },
-  "details": {
-    // Detailed findings
-  },
-  "recommendations": [
-    // Actionable recommendations
-  ]
-}
-```
-
-#### Interpreting Security Scores
-- **A+ (95-100)**: Excellent security posture
-- **A (90-94)**: Very good security
-- **B (80-89)**: Good with minor issues
-- **C (70-79)**: Moderate security concerns
-- **D (60-69)**: Significant vulnerabilities
-- **F (0-59)**: Critical security issues
-
-### Exporting Results
-
-#### Export Formats
-```bash
-# PDF report
-🤖 AMAS> export results to pdf security_audit.pdf
-
-# JSON data
-🤖 AMAS> export results to json data_export.json
-
-# CSV for analysis
-🤖 AMAS> export vulnerabilities to csv vulns.csv
-
-# HTML report
-🤖 AMAS> export results to html report.html
-```
-
-#### Integration Options
-```bash
-# Send to ticketing system
-🤖 AMAS> create jira tickets from vulnerabilities
-
-# Update dashboard
-🤖 AMAS> push results to grafana dashboard
-
-# Notify team
-🤖 AMAS> send results to security-team@company.com
-```
-
----
-
-## 💻 Web Interface
-
-### Accessing the Web UI
-
-1. Open your browser to: `http://localhost:3000`
-2. Login with your credentials
-3. Navigate using the intuitive interface
-
-### Web UI Features
-
-#### Dashboard
-- **System Overview**: Real-time system status
-- **Active Tasks**: Currently running operations
-- **Recent Results**: Latest completed tasks
-- **Performance Metrics**: System performance graphs
-
-#### Task Management
-- **Create Tasks**: Visual task builder
-- **Task Templates**: Pre-configured task templates
-- **Batch Operations**: Run multiple tasks
-- **Schedule Tasks**: Set up recurring tasks
-
-#### Results Viewer
-- **Interactive Reports**: Drill-down into findings
-- **Visualizations**: Charts and graphs
-- **Export Options**: Download in various formats
-- **Sharing**: Share results with team members
-
->>>>>>> 841c9fd1
 #### Settings
 - **API Keys**: Manage your API keys
 - **Notifications**: Configure alerts
@@ -839,7 +558,6 @@
 #### JavaScript SDK
 ```javascript
 const { AMASClient } = require('@amas/sdk');
-<<<<<<< HEAD
 
 // Initialize client
 const client = new AMASClient({ apiKey: 'your-api-key' });
@@ -865,32 +583,6 @@
 ```bash
 # Good - Specific and clear
 🤖 AMAS> scan example.com for XSS vulnerabilities in contact forms
-=======
-
-// Initialize client
-const client = new AMASClient({ apiKey: 'your-api-key' });
-
-// Submit task
-const task = await client.createTask({
-  taskType: 'security_scan',
-  parameters: { target: 'example.com' }
-});
-
-// Get results
-const result = await task.waitForCompletion();
-console.log(`Security Score: ${result.securityScore}`);
-```
-
----
-
-## 💡 Best Practices
-
-### Task Optimization
-
-#### 1. Use Specific Commands
-```bash
-# Good - Specific and clear
-🤖 AMAS> scan example.com for XSS vulnerabilities in contact forms
 
 # Less optimal - Too general
 🤖 AMAS> check example.com
@@ -933,50 +625,6 @@
 ---
 
 ## 🔧 Troubleshooting
->>>>>>> 841c9fd1
-
-# Less optimal - Too general
-🤖 AMAS> check example.com
-```
-
-<<<<<<< HEAD
-#### 2. Batch Similar Tasks
-```bash
-# Good - Batch processing
-🤖 AMAS> scan all production servers: prod-01, prod-02, prod-03
-
-# Less optimal - Individual tasks
-🤖 AMAS> scan prod-01
-🤖 AMAS> scan prod-02
-🤖 AMAS> scan prod-03
-```
-
-#### 3. Use Templates
-```bash
-# Create template
-🤖 AMAS> save template "weekly-audit" from last scan
-
-# Reuse template
-🤖 AMAS> run template weekly-audit on staging environment
-```
-
-### Security Best Practices
-
-1. **Regular Scans**: Schedule regular security scans
-2. **Monitor Changes**: Track security score trends
-3. **Act on Findings**: Address vulnerabilities promptly
-4. **Document Actions**: Keep audit trail of remediation
-
-### Performance Tips
-
-1. **Off-Peak Scanning**: Run intensive scans during off-peak hours
-2. **Incremental Scans**: Use incremental scans for large targets
-3. **Result Caching**: Leverage cached results when appropriate
-4. **Resource Limits**: Set appropriate resource limits
-
----
-
-## 🔧 Troubleshooting
 
 ### Common Issues
 
@@ -1002,29 +650,6 @@
 
 # Check agent status
 🤖 AMAS> show agent security-agent status
-=======
-#### Connection Issues
-```bash
-# Check system status
-🤖 AMAS> status
-
-# Test connectivity
-🤖 AMAS> test connection to api
-
-# View detailed logs
-🤖 AMAS> show logs --level debug
-```
-
-#### Task Failures
-```bash
-# View task details
-🤖 AMAS> show task task-abc123 --verbose
-
-# Retry failed task
-🤖 AMAS> retry task task-abc123
-
-# Check agent status
-🤖 AMAS> show agent security-agent status
 ```
 
 #### Performance Issues
@@ -1037,20 +662,6 @@
 
 # Optimize task
 🤖 AMAS> optimize task for speed
->>>>>>> 841c9fd1
-```
-
-#### Performance Issues
-```bash
-# Check system resources
-🤖 AMAS> show system resources
-
-<<<<<<< HEAD
-# View performance metrics
-🤖 AMAS> show performance metrics
-
-# Optimize task
-🤖 AMAS> optimize task for speed
 ```
 
 ### Getting Help
@@ -1068,6 +679,66 @@
 
 ---
 
+## 🌟 Advanced Features
+
+### ML-Powered Intelligence
+AMAS uses machine learning to optimize every aspect of operation:
+
+```bash
+# Let ML decide the best approach
+🤖 AMAS> optimize my security scan workflow
+
+# View ML decision insights
+🤖 AMAS> show ml decision for task-abc123
+
+# Enable intelligent mode
+🤖 AMAS> set mode intelligent
+```
+
+### Multi-Provider AI Fallback
+Never experience AI failures with our 15+ provider system:
+
+```bash
+# Check provider status
+🤖 AMAS> show ai providers
+
+# Force specific provider
+🤖 AMAS> use provider deepseek for next task
+
+# View provider performance
+🤖 AMAS> show provider stats
+```
+
+### Reinforcement Learning Optimization
+AMAS continuously improves itself:
+
+```bash
+# View optimization status
+🤖 AMAS> show rl optimizer status
+
+# Enable aggressive optimization
+🤖 AMAS> enable optimization mode aggressive
+
+# View performance improvements
+🤖 AMAS> show optimization history
+```
+
+### Enterprise Compliance
+Built-in compliance for regulated industries:
+
+```bash
+# Run compliance check
+🤖 AMAS> check compliance for HIPAA
+
+# Generate compliance report
+🤖 AMAS> generate SOC2 compliance report
+
+# Enable compliance mode
+🤖 AMAS> enable compliance mode GDPR
+```
+
+---
+
 ## ❓ FAQ
 
 ### General Questions
@@ -1094,107 +765,6 @@
 
 ### Operational Questions
 
-=======
-```bash
-# Built-in help
-🤖 AMAS> help [command]
-
-# Show examples
-🤖 AMAS> examples security scan
-
-# Contact support
-🤖 AMAS> support "describe your issue"
-```
-
----
-
-## 🌟 Advanced Features
-
-### ML-Powered Intelligence
-AMAS uses machine learning to optimize every aspect of operation:
-
-```bash
-# Let ML decide the best approach
-🤖 AMAS> optimize my security scan workflow
-
-# View ML decision insights
-🤖 AMAS> show ml decision for task-abc123
-
-# Enable intelligent mode
-🤖 AMAS> set mode intelligent
-```
-
-### Multi-Provider AI Fallback
-Never experience AI failures with our 15+ provider system:
-
-```bash
-# Check provider status
-🤖 AMAS> show ai providers
-
-# Force specific provider
-🤖 AMAS> use provider deepseek for next task
-
-# View provider performance
-🤖 AMAS> show provider stats
-```
-
-### Reinforcement Learning Optimization
-AMAS continuously improves itself:
-
-```bash
-# View optimization status
-🤖 AMAS> show rl optimizer status
-
-# Enable aggressive optimization
-🤖 AMAS> enable optimization mode aggressive
-
-# View performance improvements
-🤖 AMAS> show optimization history
-```
-
-### Enterprise Compliance
-Built-in compliance for regulated industries:
-
-```bash
-# Run compliance check
-🤖 AMAS> check compliance for HIPAA
-
-# Generate compliance report
-🤖 AMAS> generate SOC2 compliance report
-
-# Enable compliance mode
-🤖 AMAS> enable compliance mode GDPR
-```
-
----
-
-## ❓ FAQ
-
-### General Questions
-
-**Q: What makes AMAS different from other security tools?**
-A: AMAS uses multiple AI agents working together, providing more comprehensive analysis than single-purpose tools. It also features intelligent fallback across 16 AI providers, ensuring reliable operation.
-
-**Q: Can I use AMAS offline?**
-A: Yes! AMAS supports offline operation for sensitive environments. See the [Offline Guide](OFFLINE_SYSTEM_GUIDE.md).
-
-**Q: How do I integrate AMAS with my existing tools?**
-A: AMAS provides REST APIs, webhooks, and SDKs for easy integration. It also supports common formats like JIRA, Slack, and email notifications.
-
-### Technical Questions
-
-**Q: What AI providers does AMAS support?**
-A: AMAS supports 16 AI providers including DeepSeek, GLM, Grok, and more. It automatically fails over between providers for maximum reliability.
-
-**Q: How secure is AMAS?**
-A: AMAS implements enterprise-grade security including encryption, authentication, and compliance with GDPR, SOC2, HIPAA, and other frameworks.
-
-**Q: Can I add custom agents?**
-A: Yes! AMAS is extensible. See the [Developer Guide](../developer/README.md) for creating custom agents.
-
-### Operational Questions
-
->>>>>>> 841c9fd1
 **Q: How do I monitor AMAS performance?**
 A: AMAS includes built-in monitoring with Prometheus and Grafana. Access dashboards at `http://localhost:3000`.
 
