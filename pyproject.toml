<<<<<<< HEAD
=======
[build-system]
requires = ["setuptools>=61.0", "wheel"]
build-backend = "setuptools.build_meta"

[project]
name = "amas"
version = "1.0.0"
description = "Advanced Multi-Agent Intelligence System - Sophisticated autonomous AI system for offline operation"
readme = "README.md"
license = {text = "MIT"}
authors = [
    {name = "AMAS Development Team", email = "team@amas.ai"}
]
maintainers = [
    {name = "AMAS Development Team", email = "team@amas.ai"}
]
keywords = [
    "ai", "multi-agent", "intelligence", "autonomous", "offline", 
    "llm", "vector-search", "knowledge-graph", "security"
]
classifiers = [
    "Development Status :: 4 - Beta",
    "Intended Audience :: Developers",
    "Intended Audience :: Science/Research",
    "License :: OSI Approved :: MIT License",
    "Operating System :: OS Independent",
    "Programming Language :: Python :: 3",
    "Programming Language :: Python :: 3.9",
    "Programming Language :: Python :: 3.10",
    "Programming Language :: Python :: 3.11",
    "Programming Language :: Python :: 3.12",
    "Topic :: Scientific/Engineering :: Artificial Intelligence",
    "Topic :: Software Development :: Libraries :: Python Modules",
    "Topic :: System :: Distributed Computing",
    "Topic :: Security",
]
requires-python = ">=3.9"
dependencies = [
    "fastapi>=0.104.1",
    "uvicorn[standard]>=0.24.0",
    "pydantic>=2.5.0",
    "pydantic-settings>=2.1.0",
    "aiohttp>=3.9.1",
    "httpx>=0.25.2",
    "asyncpg>=0.29.0",
    "psycopg2-binary>=2.9.9",
    "sqlalchemy>=2.0.23",
    "alembic>=1.13.1",
    "redis[hiredis]>=5.0.1",
    "neo4j>=5.15.0",
    "torch>=2.2.0,<3.0",
    "transformers>=4.36.0",
    "sentence-transformers>=2.2.2",
    "faiss-cpu>=1.7.4",
    "numpy>=1.24.3",
    "pandas>=2.1.4",
    "cryptography>=40.0.0,<44.0.0",
    "pyjwt>=2.8.0",
    "bcrypt>=4.1.2",
    "python-dotenv>=1.0.0",
    "pyyaml>=6.0.1",
    "click>=8.1.7",
    "rich>=13.7.0",
    "structlog>=23.2.0",
    "prometheus-client>=0.19.0",
    "tenacity>=8.2.3",
]

[project.optional-dependencies]
dev = [
    "pytest>=7.4.3",
    "pytest-asyncio>=0.21.1",
    "pytest-cov>=4.1.0",
    "pytest-mock>=3.12.0",
    "pytest-xdist>=3.5.0",
    "black>=23.11.0",
    "isort>=5.12.0",
    "flake8>=6.1.0",
    "mypy>=1.7.1",
    "pre-commit>=3.5.0",
    "bandit[toml]>=1.7.5",
    "safety>=2.3.0",
    "coverage>=7.3.2",
]
docs = [
    "sphinx>=7.2.6",
    "sphinx-rtd-theme>=1.3.0",
    "myst-parser>=2.0.0",
    "sphinx-autodoc-typehints>=1.25.0",
]
gpu = [
    "torch[cu121]>=2.2.0,<3.0",
    "faiss-gpu>=1.7.4",
]
cpu = [
    "torch>=2.2.0,<3.0",
    "faiss-cpu>=1.7.4",
]
intelligence = [
    "spacy>=3.7.2",
    "nltk>=3.8.1",
    "beautifulsoup4>=4.12.2",
    "selenium>=4.15.2",
    "matplotlib>=3.8.2",
    "seaborn>=0.13.0",
    "plotly>=5.17.0",
    "networkx>=3.2.1",
]
monitoring = [
    "grafana-api>=1.0.3",
    "prometheus-api-client>=0.5.3",
    "psutil>=5.9.6",
]

[project.urls]
Homepage = "https://github.com/over7-maker/Advanced-Multi-Agent-Intelligence-System"
Documentation = "https://github.com/over7-maker/Advanced-Multi-Agent-Intelligence-System/docs"
Repository = "https://github.com/over7-maker/Advanced-Multi-Agent-Intelligence-System"
Issues = "https://github.com/over7-maker/Advanced-Multi-Agent-Intelligence-System/issues"
Changelog = "https://github.com/over7-maker/Advanced-Multi-Agent-Intelligence-System/blob/main/CHANGELOG.md"

[project.scripts]
amas = "amas.cli:main"
amas-setup = "amas.setup:main"

[tool.setuptools.packages.find]
where = ["src"]

[tool.setuptools.package-data]
amas = [
    "config/*.yaml",
    "config/*.json",
    "assets/*",
]

# Black configuration
>>>>>>> b81ffb5f
[tool.black]
line-length = 88
target-version = ['py311']
include = '\.pyi?$'
extend-exclude = '''
# A regex preceded with ^/ will apply only to files and directories
# in the root of the project.
^/venv
'''

[tool.isort]
profile = "black"
line_length = 88
multi_line_output = 3
include_trailing_comma = true
force_grid_wrap = 0
use_parentheses = true
ensure_newline_before_comments = true

[tool.mypy]
python_version = "3.11"
warn_return_any = true
warn_unused_configs = true
disallow_untyped_defs = false
ignore_missing_imports = true

[tool.bandit]
exclude_dirs = ["tests", "venv"]
skips = ["B101", "B601"]

[tool.flake8]
max-line-length = 88
extend-ignore = ["E203", "W503"]
exclude = [".git", "__pycache__", "venv", "build", "dist"]<|MERGE_RESOLUTION|>--- conflicted
+++ resolved
@@ -1,5 +1,3 @@
-<<<<<<< HEAD
-=======
 [build-system]
 requires = ["setuptools>=61.0", "wheel"]
 build-backend = "setuptools.build_meta"
@@ -136,7 +134,6 @@
 ]
 
 # Black configuration
->>>>>>> b81ffb5f
 [tool.black]
 line-length = 88
 target-version = ['py311']
