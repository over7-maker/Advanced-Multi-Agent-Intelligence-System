--- conflicted
+++ resolved
@@ -5,7 +5,7 @@
 [project]
 name = "amas"
 version = "1.0.0"
-<<<<<<< HEAD
+
 description = "Advanced Multi-Agent Intelligence System - Sophisticated autonomous AI system for offline operation"
 readme = "README.md"
 license = {text = "MIT"}
@@ -23,16 +23,7 @@
     "Development Status :: 4 - Beta",
     "Intended Audience :: Developers",
     "Intended Audience :: Science/Research",
-=======
-description = "Advanced Multi-Agent Intelligence System"
-authors = [{name = "AMAS Development Team", email = "dev@amas.ai"}]
-license = {text = "MIT"}
-readme = "README.md"
-requires-python = ">=3.9"
-classifiers = [
-    "Development Status :: 4 - Beta",
-    "Intended Audience :: Developers",
->>>>>>> e990b898
+ origin/cursor/improve-ai-powered-github-actions-for-project-upgrades-4098
     "License :: OSI Approved :: MIT License",
     "Operating System :: OS Independent",
     "Programming Language :: Python :: 3",
@@ -40,7 +31,7 @@
     "Programming Language :: Python :: 3.10",
     "Programming Language :: Python :: 3.11",
     "Programming Language :: Python :: 3.12",
-<<<<<<< HEAD
+
     "Topic :: Scientific/Engineering :: Artificial Intelligence",
     "Topic :: Software Development :: Libraries :: Python Modules",
     "Topic :: System :: Distributed Computing",
@@ -76,13 +67,12 @@
     "structlog>=23.2.0",
     "prometheus-client>=0.19.0",
     "tenacity>=8.2.3",
-=======
->>>>>>> e990b898
+ origin/cursor/improve-ai-powered-github-actions-for-project-upgrades-4098
 ]
 
 [project.optional-dependencies]
 dev = [
-<<<<<<< HEAD
+
     "pytest>=7.4.3",
     "pytest-asyncio>=0.21.1",
     "pytest-cov>=4.1.0",
@@ -137,9 +127,11 @@
 [project.scripts]
 amas = "amas.cli:main"
 amas-setup = "amas.setup:main"
+ origin/cursor/improve-ai-powered-github-actions-for-project-upgrades-4098
 
 [tool.setuptools.packages.find]
 where = ["src"]
+
 
 [tool.setuptools.package-data]
 amas = [
@@ -149,28 +141,7 @@
 ]
 
 # Black configuration
-=======
-    "pytest>=7.0.0",
-    "pytest-asyncio>=0.21.0",
-    "pytest-cov>=4.0.0",
-    "black>=23.0.0",
-    "flake8>=6.0.0",
-    "mypy>=1.0.0",
-    "isort>=5.0.0",
-    "bandit>=1.7.0",
-    "pre-commit>=3.0.0",
-]
-ci = [
-    "pytest>=7.0.0",
-    "pytest-asyncio>=0.21.0",
-    "black>=23.0.0",
-    "flake8>=6.0.0",
-]
-
-[tool.setuptools.packages.find]
-where = ["src"]
-
->>>>>>> e990b898
+ origin/cursor/improve-ai-powered-github-actions-for-project-upgrades-4098
 [tool.black]
 line-length = 88
 target-version = ['py311']
