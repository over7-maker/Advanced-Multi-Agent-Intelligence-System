--- conflicted
+++ resolved
@@ -25,11 +25,7 @@
 ### ✨ Core Capabilities
 
 | Capability | Details |
-<<<<<<< HEAD
 |-----------|----------|
-=======
-|-----------|---------|
->>>>>>> a77fe285
 | 🤖 **Multi-Agent Orchestration** | 12 specialized agents (reasoning, code generation, data analysis, security, deployment, etc.) |
 | 🔌 **100+ Integrations** | Slack, Salesforce, N8N, Zapier, Notion, GitHub, Jira, and more |
 | 🧠 **16 AI Providers** | OpenAI, Anthropic, Google, Mistral, Llama, Groq, Together, and community models |
@@ -202,11 +198,7 @@
 ### Core Agents
 
 | Agent | Purpose | Capabilities |
-<<<<<<< HEAD
 |-------|---------|------------|
-=======
-|-------|---------|--------------|
->>>>>>> a77fe285
 | 🧠 **Reasoning Agent** | Complex problem solving | Multi-step reasoning, chain-of-thought, debate frameworks |
 | 💻 **Code Agent** | Software development | Python, JavaScript, Go, Rust code generation & debugging |
 | 📊 **Data Agent** | Analytics & insights | SQL queries, data visualization, statistical analysis |
