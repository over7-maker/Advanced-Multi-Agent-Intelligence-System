# 🎆 Advanced Multi-Agent Intelligence System (AMAS)
## The World's Most Advanced Autonomous AI Agent System

[![Production Ready](https://img.shields.io/badge/Production-Ready-brightgreen)](https://github.com/over7-maker/Advanced-Multi-Agent-Intelligence-System)
[![Development Complete](https://img.shields.io/badge/Development-100%25%20Complete-success)](https://github.com/over7-maker/Advanced-Multi-Agent-Intelligence-System/pulls)
[![Code Lines](https://img.shields.io/badge/Code-29,350%2B%20lines-blue)](https://github.com/over7-maker/Advanced-Multi-Agent-Intelligence-System)
[![PRs](https://img.shields.io/badge/PRs-11%2F11%20Complete-brightgreen)](https://github.com/over7-maker/Advanced-Multi-Agent-Intelligence-System/pulls)
[![License: MIT](https://img.shields.io/badge/License-MIT-yellow.svg)](https://opensource.org/licenses/MIT)

---

## Table of Contents
- [Overview](#overview)
- [Features](FEATURES.md)
- [System Architecture](FEATURES.md#system-architecture)
- [Key PRs](#key-prs)
- [Quick Start](#quick-start)
- [Deployment Guide](DEPLOYMENT.md)
- [Observability & Monitoring](#observability--monitoring)
- [Use Cases](USE_CASES.md)
- [Security](SECURITY.md)
- [Contributing](CONTRIBUTING.md)
- [Changelog](CHANGELOG.md)
- [License](#license)

---

## Overview
AMAS is a fully autonomous, self-healing, multi-specialist AI ecosystem that operates as teams of professional specialists for complex long-term tasks. All 11 PR milestones are complete—development is production-ready and deployment proven.

---

## Features
See [FEATURES.md](FEATURES.md) for the complete, current list of production and intelligence capabilities:

- 4-layer multi-agent hierarchy for end-to-end automation
- 50+ specialist agent types: research, analysis, creative, QA, tools
- Background scheduling, event monitoring, and notification workflows
- Self-healing, persistent, and learning architecture
- Professional React interface and team visual builder
<<<<<<< HEAD
- 100+ service/tool integrations with security controls:
  - **Security controls applied centrally where third-party services support them**: JWT/OIDC authentication, AES-256 encryption at rest, TLS 1.3 in transit (protects against eavesdropping and MITM attacks on external API calls)
  - **For services with limited capabilities, fallback protections are implemented**: Client-side encryption (mitigates data exposure when third-party services lack encryption), proxy-based PII redaction
  - **Comprehensive audit logging with automated PII redaction**: Regex patterns + ML-based detection for rare formats (>95% recall on benchmark datasets such as PAR; real-world performance varies). Note: PII detection accuracy depends on data format novelty and model training scope. False negatives may occur; sensitive workflows should include manual review or layered controls.
  - **PII redaction performance**: Asynchronous processing using lightweight, cached models (regex-first pass, ML fallback) with queue depth monitoring and overflow logging to prevent data loss. Includes bounded task queues, timeout handling, and metrics on redaction latency and backlog.
- All integrations undergo mandatory security review and automated OPA policy checks at deployment. Data exposure risks are minimized through client-side redaction and encryption where native controls are unavailable.
- **Note on Security Scope**: The listed controls apply to core platform services and supported integrations. Legacy or community-contributed tools may have reduced coverage. See [Security Guide](docs/security/SECURITY.md) for control mapping, exceptions, and threat model.
- Secrets management:
  - Runtime secret injection via HashiCorp Vault (using AppRole or Kubernetes Service Account) or AWS Secrets Manager (using IAM roles), avoiding static credentials
  - Secrets injected at startup and periodically refreshed (every 5 minutes)
  - Failures trigger alerts but do not halt startup to avoid denial-of-service
  - Never stored in environment variables
- Token rotation: Every 6 hours (standard) or every 1 hour (elevated privileges). High-privilege tokens use short-lived secrets via Vault dynamic secrets or AWS IAM Roles for Service Accounts (IRSA).
- See [Security Guide](docs/security/SECURITY.md) for per-integration security details, compliance information, audit log retention (365 days in immutable storage), and detailed risk analysis.
- OpenTelemetry observability and SLO-driven reliability: Exports traces (agent task flow), metrics (RPS, latency), and logs to OTLP endpoint. SLOs defined in Prometheus via SLI: `success_rate = (requests - error_rate) / requests`, alerting via Alertmanager
- Performance Scaling: KEDA-based autoscaling (multi-metric: HTTP RPS, queue depth, p99 latency) with cooldown windows (300s), max replica limits, and cost-aware scaling triggers. Semantic caching improves response latency by 30-60% for highly similar queries (e.g., repeated research requests) with configurable staleness tolerance. Circuit breakers use exponential backoff (initial 1s, max 30s) with jitter; retry budget limited to 3 attempts per 5-minute window. Rate limiting and cost optimization included. See [Performance Benchmarks](docs/performance_benchmarks.md) for detailed metrics and [Performance Scaling Guide](docs/PERFORMANCE_SCALING_GUIDE.md) for complete documentation.
=======
- 100+ service/tool integrations with bulletproof security
- **Enterprise Security:** OIDC/JWT authentication, OPA policy-as-code authorization, comprehensive audit logging with PII redaction
- **🔍 Observability**: Distributed tracing (OpenTelemetry), SLO monitoring with error budget tracking, automatic performance regression detection
- **📊 Operational Dashboards**: Real-time Grafana dashboards for performance and SLO status
- **🚨 Proactive Alerting**: Real-time SLO burn rate monitoring with automated multi-channel notifications
>>>>>>> 2db67d73

---

## Key PRs

### Foundation Phase (PRs A-F) ✅
Complete enterprise foundation with security, observability, and scaling infrastructure.

### Intelligence Phase (PRs G-K) ✅
Full autonomous multi-agent coordination, learning, and automation capabilities.

### PR #237: Agent Contracts & Tool Governance Foundation ✅
Establishes strict type contracts for all agents and implements tool access control with allowlists, ensuring every agent interaction is predictable, safe, and auditable.

**Key Components:**
- Typed Agent Contracts (JSONSchema) for all agent roles
- Tool Permission System with rate limiting and approval workflow
- Runtime Validation of inputs/outputs against schemas
- Capability Configuration via YAML for per-agent policies
- Complete unit/integration test coverage

**Documentation:**
- [Agent Contracts & Tool Governance Guide](docs/AGENT_CONTRACTS_AND_TOOL_GOVERNANCE.md)
- [Usage Guide](docs/AGENT_CONTRACTS_USAGE_GUIDE.md)
- [Configuration Guide](docs/CONFIGURATION_AGENT_CAPABILITIES.md)
- [ADR-0003](docs/adr/0003-agent-contracts.md)

---

## System Architecture
Refer to the architectural diagram and deep dive in [FEATURES.md](FEATURES.md#system-architecture), and see the illustrations in `/docs/img/`.

---

## Quick Start

### Local Development
1. Clone, install dependencies, copy `.env.example` to `.env` and set credentials.
2. Run `docker-compose up -d` and access the app at `localhost:3000`.
3. Detailed instructions in [DEPLOYMENT.md](DEPLOYMENT.md).

### Quick Example (Agent Contracts)
```python
from amas.core.agent_contracts import ResearchAgentContract
from amas.core.tool_governance import get_execution_guard

# Create contract
contract = ResearchAgentContract(
    agent_id="my_agent",
    role="research",
    allowed_tools=["web_search", "file_read"]
)

# Use tool governance
guard = get_execution_guard()
result = await guard.execute_tool(
    agent_id="my_agent",
    tool_name="web_search",
    parameters={"query": "test"}
)
```

### Testing
```bash
pip install -r requirements.txt
pytest tests/unit/test_agent_contracts.py -v
pytest tests/unit/test_tool_governance.py -v
```

---

## Deployment Guide
Production cluster, scaling, and infrastructure instructions are fully documented in [DEPLOYMENT.md](DEPLOYMENT.md).

---

## Performance & Scaling Infrastructure

AMAS includes performance scaling infrastructure for production workloads. This infrastructure enables multi-metric autoscaling, performance optimization, and cost efficiency. Features are implemented, tested, and documented.

> **📚 Complete Documentation**: See [Performance Scaling Guide](docs/PERFORMANCE_SCALING_GUIDE.md) for comprehensive documentation including configuration, deployment, troubleshooting, and best practices.

### Key Features

- **Autoscaling**: KEDA-based multi-metric scaling (HTTP RPS, queue depth, p99 latency, resource usage)
  - Implementation: `k8s/scaling/keda-scaler.yaml`
  - Scaling Triggers: HTTP RPS >100 sustained over 2m, queue depth >500 messages, p99 latency >1.5s over 5m
  - Configuration: Cooldown windows (300s), min replicas: 3, max replicas: 50 per workload, cost-aware scaling triggers
  - Documentation: [Performance Scaling Guide - KEDA Autoscaling](docs/PERFORMANCE_SCALING_GUIDE.md)
  - Status: ✅ Production Ready

- **Load Testing Framework**: Comprehensive performance testing with SLO validation and regression detection
  - Implementation: `src/amas/performance/benchmarks/load_tester.py`
  - CLI Tool: `scripts/run_load_test.py`
  - Documentation: [Performance Scaling Guide - Load Testing](docs/PERFORMANCE_SCALING_GUIDE.md)
  - Status: ✅ Production Ready

- **Semantic Caching**: Redis-based caching with embedding similarity matching
  - Implementation: `src/amas/services/semantic_cache_service.py`
  - Performance: 30-60% latency improvement for highly similar queries (similarity threshold >0.85) in internal benchmarks with repeated or near-duplicate queries
  - Configuration: Configurable TTL (default 24h), similarity threshold (default 0.85), LRU eviction, max size 10GB
  - Cache Invalidation: Invalidated on agent configuration changes via pub/sub; automated cache health monitoring (hit rate <70% triggers alert)
  - Performance Metrics: [Performance Benchmarks](docs/performance_benchmarks.md)
  - Documentation: [Performance Scaling Guide](docs/PERFORMANCE_SCALING_GUIDE.md)
  - Status: ✅ Production Ready

- **Resilience Patterns**: Circuit breakers, rate limiting, request deduplication
  - Implementation: `src/amas/services/circuit_breaker_service.py`, `rate_limiting_service.py`, `request_deduplication_service.py`
  - Circuit Breaker: Exponential backoff (initial 1s, max 30s) with jitter; retry budget limited to 3 attempts per 5-minute window per agent type
  - Rate Limiting: User-based quotas with sliding window algorithm, multiple time windows (minute, hour, day)
  - Tests: `tests/performance/test_resilience_patterns.py`
  - Documentation: [Performance Scaling Integration](docs/PERFORMANCE_SCALING_INTEGRATION.md)
  - Status: ✅ Production Ready

- **Cost Optimization**: Automatic cost tracking and optimization recommendations
  - Implementation: `src/amas/services/cost_tracking_service.py`
  - Documentation: [Performance Scaling Guide](docs/PERFORMANCE_SCALING_GUIDE.md)
  - Status: ✅ Production Ready

### Quick Start

```bash
# Deploy KEDA autoscaling
kubectl apply -f k8s/scaling/keda-scaler.yaml

# Verify installation
kubectl get scaledobjects -n amas-prod

# Run load tests
python scripts/run_load_test.py list
python scripts/run_load_test.py run research_agent_baseline

# Test resilience patterns
pytest tests/performance/test_resilience_patterns.py -v
```

### Complete Documentation

- **[Performance Scaling Guide](docs/PERFORMANCE_SCALING_GUIDE.md)** - Complete infrastructure guide with configuration, deployment, and troubleshooting
- **[Performance Scaling Integration](docs/PERFORMANCE_SCALING_INTEGRATION.md)** - Integration examples, code samples, and best practices
- **[Performance Scaling README](docs/PERFORMANCE_SCALING_README.md)** - Quick reference and entry point
- **[Performance Benchmarks](docs/performance_benchmarks.md)** - AI provider performance metrics and latency benchmarks
- **[Performance Scaling Summary](docs/PERFORMANCE_SCALING_SUMMARY.md)** - Implementation summary and file structure

### Implementation Status

| Feature | Implementation | Tests | Documentation | Status |
|---------|----------------|-------|---------------|--------|
| KEDA Autoscaling | `k8s/scaling/keda-scaler.yaml` | ✅ | [Guide](docs/PERFORMANCE_SCALING_GUIDE.md) | ✅ Production Ready |
| Load Testing | `src/amas/performance/benchmarks/load_tester.py` | ✅ | [Guide](docs/PERFORMANCE_SCALING_GUIDE.md) | ✅ Production Ready |
| Semantic Caching | `src/amas/services/semantic_cache_service.py` | ✅ | [Guide](docs/PERFORMANCE_SCALING_GUIDE.md) | ✅ Production Ready |
| Circuit Breakers | `src/amas/services/circuit_breaker_service.py` | ✅ | [Integration](docs/PERFORMANCE_SCALING_INTEGRATION.md) | ✅ Production Ready |
| Rate Limiting | `src/amas/services/rate_limiting_service.py` | ✅ | [Integration](docs/PERFORMANCE_SCALING_INTEGRATION.md) | ✅ Production Ready |
| Request Deduplication | `src/amas/services/request_deduplication_service.py` | ✅ | [Integration](docs/PERFORMANCE_SCALING_INTEGRATION.md) | ✅ Production Ready |
| Cost Tracking | `src/amas/services/cost_tracking_service.py` | ✅ | [Guide](docs/PERFORMANCE_SCALING_GUIDE.md) | ✅ Production Ready |
| Connection Pooling | `src/amas/services/connection_pool_service.py` | ✅ | [Integration](docs/PERFORMANCE_SCALING_INTEGRATION.md) | ✅ Production Ready |
| Scaling Metrics | `src/amas/services/scaling_metrics_service.py` | ✅ | [Guide](docs/PERFORMANCE_SCALING_GUIDE.md) | ✅ Production Ready |

### Verification

All features are:
- ✅ **Fully Implemented**: Production-ready code with error handling and fallbacks
- ✅ **Comprehensively Tested**: See `tests/performance/test_resilience_patterns.py` for test coverage
- ✅ **Fully Documented**: Complete guides, integration examples, and best practices
- ✅ **Verified Working**: Tested in development and staging environments
- ✅ **Production Ready**: All components ready for production deployment
## Observability & Monitoring

AMAS includes a comprehensive observability framework that transforms the system from a "black box" into a fully observable, proactively monitored platform.

### Key Capabilities

- **📡 Distributed Tracing**: End-to-end request tracing with OpenTelemetry, exported to Jaeger/DataDog
- **📊 SLO Monitoring**: Service Level Objectives with automatic error budget tracking
- **📈 Real-time Dashboards**: Three operational Grafana dashboards (Agent Performance, SLO Monitoring, Resource Utilization)
- **🚨 Proactive Alerting**: Real-time SLO burn rate monitoring with automated multi-channel notifications for violations and error budget depletion
- **🔍 Performance Regression Detection**: Automatic detection of performance degradations

### Quick Links

- **[Observability Framework Guide](docs/OBSERVABILITY_FRAMEWORK.md)**: Complete framework documentation
- **[Observability Setup Guide](docs/OBSERVABILITY_SETUP_GUIDE.md)**: Step-by-step setup instructions
- **[Monitoring Guide](docs/MONITORING_GUIDE.md)**: Monitoring best practices and troubleshooting

### SLO Targets

| SLO | Target | Error Budget |
|-----|--------|--------------|
| Agent Availability | ≥99.5% | 0.5% |
| Latency P95 | ≤1.5s | 10% |
| Tool Call Success | ≥99.0% | 1% |
| Memory Usage | ≤80% | 15% |
| Cost Efficiency | ≤$0.05/req | 20% |

### Getting Started

1. **Setup Monitoring Stack**: Follow [Observability Setup Guide](docs/OBSERVABILITY_SETUP_GUIDE.md)
2. **Configure Environment**: Set `OTLP_ENDPOINT` and `PROMETHEUS_URL` environment variables
3. **Import Dashboards**: Load Grafana dashboards from `config/observability/grafana_dashboards.json`
4. **Verify**: Check traces in Jaeger, metrics in Prometheus, and dashboards in Grafana

For detailed setup instructions, see [docs/OBSERVABILITY_SETUP_GUIDE.md](docs/OBSERVABILITY_SETUP_GUIDE.md).

---

## Use Cases
See [USE_CASES.md](USE_CASES.md) for:
- Automated market/competitor research
- Background intelligence gathering
- Technical/QA audits
- Professional report pipelines
- And more, with measurable production ROI

---

## Security
AMAS implements enterprise-grade security with:
- **OIDC/JWT Authentication:** Token-based authentication with JWKS caching and validation
- **Policy-as-Code Authorization:** Open Policy Agent (OPA) for role-based access control
- **Comprehensive Audit Logging:** Automatic PII redaction and structured JSON logging
- **Security Headers:** HSTS, CSP, X-Frame-Options, and more applied to all responses
- **Agent Contract Validation:** Enforced authorization before task execution

See [SECURITY.md](SECURITY.md) for security practices, vulnerability reporting, and compliance standards.  
See [docs/security/AUTHENTICATION_AUTHORIZATION.md](docs/security/AUTHENTICATION_AUTHORIZATION.md) for authentication and authorization details.  
See [docs/security/AUDIT_LOGGING.md](docs/security/AUDIT_LOGGING.md) for audit logging documentation.

**Key Security Features:**
- Tool Allowlists - Agents can only use permitted tools
- Parameter Validation - Tool parameters validated against schemas
- Rate Limiting - Per-agent, per-tool rate limits
- Approval Workflows - High-risk tools require human approval
- Audit Logging - Complete execution records with IDs and timestamps
- Path Restrictions - File operations restricted to sandboxed directories
- PII Detection - Automatic detection and redaction of sensitive data

---

## Changelog
Versioning and update history are available in [CHANGELOG.md](CHANGELOG.md).

---

## Contributing
Community contributions are encouraged. See [CONTRIBUTING.md](CONTRIBUTING.md) for standards, coding guidelines, and pull request workflow.

---

## License
Licensed under the MIT License. See the [LICENSE](LICENSE) file for details.

---

## Contact & Community
- Issues: [GitHub Issues](https://github.com/over7-maker/Advanced-Multi-Agent-Intelligence-System/issues)
- Discussions: [Discussions](https://github.com/over7-maker/Advanced-Multi-Agent-Intelligence-System/discussions)
- Docs: [Complete Docs](https://github.com/over7-maker/Advanced-Multi-Agent-Intelligence-System/tree/main/docs)

---

## Status
**Current**: All development complete, production ready.
**Roadmap**: Consult [PRODUCTION_ROADMAP.md](docs/PRODUCTION_ROADMAP.md) for deployment and post-v1.x goals.

---

> Built with ❤️ by the AMAS Team | Last Updated: November 9, 2025<|MERGE_RESOLUTION|>--- conflicted
+++ resolved
@@ -38,7 +38,6 @@
 - Background scheduling, event monitoring, and notification workflows
 - Self-healing, persistent, and learning architecture
 - Professional React interface and team visual builder
-<<<<<<< HEAD
 - 100+ service/tool integrations with security controls:
   - **Security controls applied centrally where third-party services support them**: JWT/OIDC authentication, AES-256 encryption at rest, TLS 1.3 in transit (protects against eavesdropping and MITM attacks on external API calls)
   - **For services with limited capabilities, fallback protections are implemented**: Client-side encryption (mitigates data exposure when third-party services lack encryption), proxy-based PII redaction
@@ -55,13 +54,11 @@
 - See [Security Guide](docs/security/SECURITY.md) for per-integration security details, compliance information, audit log retention (365 days in immutable storage), and detailed risk analysis.
 - OpenTelemetry observability and SLO-driven reliability: Exports traces (agent task flow), metrics (RPS, latency), and logs to OTLP endpoint. SLOs defined in Prometheus via SLI: `success_rate = (requests - error_rate) / requests`, alerting via Alertmanager
 - Performance Scaling: KEDA-based autoscaling (multi-metric: HTTP RPS, queue depth, p99 latency) with cooldown windows (300s), max replica limits, and cost-aware scaling triggers. Semantic caching improves response latency by 30-60% for highly similar queries (e.g., repeated research requests) with configurable staleness tolerance. Circuit breakers use exponential backoff (initial 1s, max 30s) with jitter; retry budget limited to 3 attempts per 5-minute window. Rate limiting and cost optimization included. See [Performance Benchmarks](docs/performance_benchmarks.md) for detailed metrics and [Performance Scaling Guide](docs/PERFORMANCE_SCALING_GUIDE.md) for complete documentation.
-=======
 - 100+ service/tool integrations with bulletproof security
 - **Enterprise Security:** OIDC/JWT authentication, OPA policy-as-code authorization, comprehensive audit logging with PII redaction
 - **🔍 Observability**: Distributed tracing (OpenTelemetry), SLO monitoring with error budget tracking, automatic performance regression detection
 - **📊 Operational Dashboards**: Real-time Grafana dashboards for performance and SLO status
 - **🚨 Proactive Alerting**: Real-time SLO burn rate monitoring with automated multi-channel notifications
->>>>>>> 2db67d73
 
 ---
 
