--- conflicted
+++ resolved
@@ -6,12 +6,6 @@
 """
 
 import os
-<<<<<<< HEAD
-from typing import Dict, Any, Optional, List, Union
-from pydantic import Field, validator, model_validator
-from pydantic_settings import BaseSettings
-=======
->>>>>>> 838bbf26
 from pathlib import Path
 from typing import Any, Dict, List, Optional, Union
 
