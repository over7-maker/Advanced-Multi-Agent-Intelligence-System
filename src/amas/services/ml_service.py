"""
Machine Learning Service for AMAS Intelligence System - Phase 4
Provides ML model management, training, inference, and advanced analytics
"""

import asyncio
import json
import logging
<<<<<<< HEAD
import pickle  # SECURITY WARNING: Pickle can execute arbitrary code - only use with trusted data
=======
>>>>>>> b29e8262
from dataclasses import dataclass
from datetime import datetime, timedelta
from enum import Enum
from pathlib import Path
from typing import Any, Dict, List, Optional, Tuple, Union

import joblib
import numpy as np
import pandas as pd

logger = logging.getLogger(__name__)


class ModelType(Enum):
    """Model type enumeration"""

    CLASSIFICATION = "classification"
    REGRESSION = "regression"
    CLUSTERING = "clustering"
    ANOMALY_DETECTION = "anomaly_detection"
    NLP = "nlp"
    COMPUTER_VISION = "computer_vision"
    RECOMMENDATION = "recommendation"
    TIME_SERIES = "time_series"


class ModelStatus(Enum):
    """Model status enumeration"""

    TRAINING = "training"
    TRAINED = "trained"
    DEPLOYED = "deployed"
    RETIRED = "retired"
    ERROR = "error"


@dataclass
class ModelMetrics:
    """Model metrics data structure"""

    model_id: str
    accuracy: float
    precision: float
    recall: float
    f1_score: float
    auc_score: float
    mse: float
    mae: float
    r2_score: float
    timestamp: datetime


@dataclass
class TrainingJob:
    """Training job data structure"""

    job_id: str
    model_type: ModelType
    dataset_path: str
    parameters: Dict[str, Any]
    status: ModelStatus
    started_at: datetime
    completed_at: Optional[datetime]
    metrics: Optional[ModelMetrics]
    error_message: Optional[str]


class MLService:
    """
    Machine Learning Service for AMAS Intelligence System Phase 4

    Provides comprehensive ML capabilities including model management,
    training, inference, and advanced analytics.
    """

    def __init__(self, config: Dict[str, Any]):
        """
        Initialize the ML service.

        Args:
            config: Configuration dictionary
        """
        self.config = config

        # Model storage
        self.models = {}
        self.model_metrics = {}
        self.training_jobs = {}

        # ML configuration
        self.ml_config = {
            "model_storage_path": config.get("model_storage_path", "models/"),
            "dataset_storage_path": config.get("dataset_storage_path", "datasets/"),
            "max_models": config.get("max_models", 100),
            "auto_retrain": config.get("auto_retrain", True),
            "model_versioning": config.get("model_versioning", True),
        }

        # Model types and their configurations
        self.model_configs = {
            ModelType.CLASSIFICATION: {
                "algorithms": ["random_forest", "svm", "neural_network", "xgboost"],
                "default_algorithm": "random_forest",
                "hyperparameters": {
                    "random_forest": {"n_estimators": 100, "max_depth": 10},
                    "svm": {"C": 1.0, "kernel": "rbf"},
                    "neural_network": {"hidden_layers": [100, 50], "epochs": 100},
                    "xgboost": {"n_estimators": 100, "max_depth": 6},
                },
            },
            ModelType.REGRESSION: {
                "algorithms": [
                    "linear_regression",
                    "random_forest",
                    "neural_network",
                    "xgboost",
                ],
                "default_algorithm": "random_forest",
                "hyperparameters": {
                    "linear_regression": {"fit_intercept": True},
                    "random_forest": {"n_estimators": 100, "max_depth": 10},
                    "neural_network": {"hidden_layers": [100, 50], "epochs": 100},
                    "xgboost": {"n_estimators": 100, "max_depth": 6},
                },
            },
            ModelType.CLUSTERING: {
                "algorithms": ["kmeans", "dbscan", "hierarchical"],
                "default_algorithm": "kmeans",
                "hyperparameters": {
                    "kmeans": {"n_clusters": 8, "random_state": 42},
                    "dbscan": {"eps": 0.5, "min_samples": 5},
                    "hierarchical": {"n_clusters": 8, "linkage": "ward"},
                },
            },
            ModelType.ANOMALY_DETECTION: {
                "algorithms": [
                    "isolation_forest",
                    "one_class_svm",
                    "local_outlier_factor",
                ],
                "default_algorithm": "isolation_forest",
                "hyperparameters": {
                    "isolation_forest": {"contamination": 0.1, "random_state": 42},
                    "one_class_svm": {"nu": 0.1, "kernel": "rbf"},
                    "local_outlier_factor": {"n_neighbors": 20, "contamination": 0.1},
                },
            },
            ModelType.NLP: {
                "algorithms": ["transformer", "lstm", "bert", "gpt"],
                "default_algorithm": "transformer",
                "hyperparameters": {
                    "transformer": {"num_layers": 6, "d_model": 512, "num_heads": 8},
                    "lstm": {"hidden_size": 128, "num_layers": 2, "dropout": 0.2},
                    "bert": {"model_name": "bert-base-uncased", "max_length": 512},
                    "gpt": {"model_name": "gpt-2", "max_length": 1024},
                },
            },
            ModelType.COMPUTER_VISION: {
                "algorithms": ["cnn", "resnet", "vgg", "yolo"],
                "default_algorithm": "cnn",
                "hyperparameters": {
                    "cnn": {"num_filters": 32, "kernel_size": 3, "pool_size": 2},
                    "resnet": {"num_layers": 18, "pretrained": True},
                    "vgg": {"num_layers": 16, "pretrained": True},
                    "yolo": {"num_classes": 80, "input_size": 416},
                },
            },
        }

        # Training queue
        self.training_queue = []
        self.active_training_jobs = {}

        # Model performance tracking
        self.performance_history = {}

        logger.info("ML Service initialized")

    async def initialize(self):
        """Initialize the ML service"""
        try:
            logger.info("Initializing ML service...")

            # Create storage directories
            await self._create_storage_directories()

            # Load existing models
            await self._load_existing_models()

            # Initialize model monitoring
            await self._initialize_model_monitoring()

            # Start training scheduler
            await self._start_training_scheduler()

            logger.info("ML service initialized successfully")

        except Exception as e:
            logger.error(f"Failed to initialize ML service: {e}")
            raise

    async def _create_storage_directories(self):
        """Create storage directories"""
        try:
            # Create model storage directory
            Path(self.ml_config["model_storage_path"]).mkdir(
                parents=True, exist_ok=True
            )

            # Create dataset storage directory
            Path(self.ml_config["dataset_storage_path"]).mkdir(
                parents=True, exist_ok=True
            )

            logger.info("Storage directories created")

        except Exception as e:
            logger.error(f"Failed to create storage directories: {e}")
            raise

    async def _load_existing_models(self):
        """Load existing models from storage"""
        try:
            model_path = Path(self.ml_config["model_storage_path"])

            if model_path.exists():
                for model_file in model_path.glob("*.pkl"):
                    model_id = model_file.stem
                    try:
                        # Load model metadata
                        metadata_file = model_path / f"{model_id}_metadata.json"
                        if metadata_file.exists():
                            with open(metadata_file, "r") as f:
                                metadata = json.load(f)

                            self.models[model_id] = metadata
                            logger.info(f"Loaded model {model_id}")
                    except Exception as e:
                        logger.warning(f"Failed to load model {model_id}: {e}")

            logger.info(f"Loaded {len(self.models)} existing models")

        except Exception as e:
            logger.error(f"Failed to load existing models: {e}")
            raise

    async def _initialize_model_monitoring(self):
        """Initialize model monitoring"""
        try:
            # Initialize performance tracking
            self.performance_history = {}

            # Start model monitoring tasks
            asyncio.create_task(self._monitor_model_performance())
            asyncio.create_task(self._monitor_training_jobs())

            logger.info("Model monitoring initialized")

        except Exception as e:
            logger.error(f"Failed to initialize model monitoring: {e}")
            raise

    async def _start_training_scheduler(self):
        """Start training scheduler"""
        try:
            # Start training scheduler task
            asyncio.create_task(self._training_scheduler())

            logger.info("Training scheduler started")

        except Exception as e:
            logger.error(f"Failed to start training scheduler: {e}")
            raise

    async def train_model(
        self,
        model_type: ModelType,
        dataset_path: str,
        algorithm: str = None,
        hyperparameters: Dict[str, Any] = None,
        target_column: str = None,
    ) -> str:
        """
        Train a new ML model.

        Args:
            model_type: Type of model to train
            dataset_path: Path to training dataset
            algorithm: Algorithm to use (optional)
            hyperparameters: Hyperparameters for the model
            target_column: Target column for supervised learning

        Returns:
            Training job ID
        """
        try:
            # Generate job ID
            job_id = f"job_{int(datetime.utcnow().timestamp())}"

            # Get algorithm and hyperparameters
            if not algorithm:
                algorithm = self.model_configs[model_type]["default_algorithm"]

            if not hyperparameters:
                hyperparameters = self.model_configs[model_type]["hyperparameters"][
                    algorithm
                ]

            # Create training job
            training_job = TrainingJob(
                job_id=job_id,
                model_type=model_type,
                dataset_path=dataset_path,
                parameters={
                    "algorithm": algorithm,
                    "hyperparameters": hyperparameters,
                    "target_column": target_column,
                },
                status=ModelStatus.TRAINING,
                started_at=datetime.utcnow(),
                completed_at=None,
                metrics=None,
                error_message=None,
            )

            # Add to training queue
            self.training_queue.append(training_job)
            self.training_jobs[job_id] = training_job

            logger.info(f"Training job {job_id} queued for {model_type.value} model")
            return job_id

        except Exception as e:
            logger.error(f"Failed to create training job: {e}")
            raise

    async def _training_scheduler(self):
        """Training scheduler to process training jobs"""
        while True:
            try:
                # Process training queue
                if (
                    self.training_queue and len(self.active_training_jobs) < 3
                ):  # Max 3 concurrent jobs
                    job = self.training_queue.pop(0)
                    self.active_training_jobs[job.job_id] = job

                    # Start training task
                    asyncio.create_task(self._train_model_async(job))

                await asyncio.sleep(10)  # Check every 10 seconds

            except Exception as e:
                logger.error(f"Training scheduler error: {e}")
                await asyncio.sleep(60)

    async def _train_model_async(self, job: TrainingJob):
        """Train model asynchronously"""
        try:
            logger.info(f"Starting training for job {job.job_id}")

            # Load dataset
            dataset = await self._load_dataset(job.dataset_path)

            # Prepare data
            X, y = await self._prepare_data(
                dataset, job.parameters.get("target_column")
            )

            # Train model
            model = await self._train_model_algorithm(
                job.model_type,
                job.parameters["algorithm"],
                job.parameters["hyperparameters"],
                X,
                y,
            )

            # Evaluate model
            metrics = await self._evaluate_model(model, X, y, job.model_type)

            # Save model
            model_id = await self._save_model(model, job, metrics)

            # Update job status
            job.status = ModelStatus.TRAINED
            job.completed_at = datetime.utcnow()
            job.metrics = metrics

            # Remove from active jobs
            if job.job_id in self.active_training_jobs:
                del self.active_training_jobs[job.job_id]

            logger.info(
                f"Training completed for job {job.job_id}, model ID: {model_id}"
            )

        except Exception as e:
            logger.error(f"Training failed for job {job.job_id}: {e}")
            job.status = ModelStatus.ERROR
            job.error_message = str(e)
            job.completed_at = datetime.utcnow()

            if job.job_id in self.active_training_jobs:
                del self.active_training_jobs[job.job_id]

    async def _load_dataset(self, dataset_path: str) -> pd.DataFrame:
        """Load dataset from file"""
        try:
            # Simulate dataset loading
            # In real implementation, this would load actual data
            data = {
                "feature1": np.random.randn(1000),
                "feature2": np.random.randn(1000),
                "feature3": np.random.randn(1000),
                "target": np.random.randint(0, 2, 1000),
            }

            return pd.DataFrame(data)

        except Exception as e:
            logger.error(f"Failed to load dataset: {e}")
            raise

    async def _prepare_data(
        self, dataset: pd.DataFrame, target_column: str = None
    ) -> Tuple[np.ndarray, np.ndarray]:
        """Prepare data for training"""
        try:
            if target_column and target_column in dataset.columns:
                X = dataset.drop(columns=[target_column]).values
                y = dataset[target_column].values
            else:
                X = dataset.values
                y = None

            return X, y

        except Exception as e:
            logger.error(f"Failed to prepare data: {e}")
            raise

    async def _train_model_algorithm(
        self,
        model_type: ModelType,
        algorithm: str,
        hyperparameters: Dict[str, Any],
        X: np.ndarray,
        y: np.ndarray = None,
    ):
        """Train model using specified algorithm"""
        try:
            # Simulate model training
            # In real implementation, this would use actual ML libraries
            await asyncio.sleep(2)  # Simulate training time

            # Create mock model
            model = {
                "algorithm": algorithm,
                "hyperparameters": hyperparameters,
                "trained_at": datetime.utcnow(),
                "model_type": model_type.value,
            }

            return model

        except Exception as e:
            logger.error(f"Failed to train model algorithm: {e}")
            raise

    async def _evaluate_model(
        self, model: Dict[str, Any], X: np.ndarray, y: np.ndarray, model_type: ModelType
    ) -> ModelMetrics:
        """Evaluate model performance"""
        try:
            # Simulate model evaluation
            # In real implementation, this would perform actual evaluation
            await asyncio.sleep(1)  # Simulate evaluation time

            # Generate mock metrics
            metrics = ModelMetrics(
                model_id="temp",
                accuracy=0.85 + np.random.random() * 0.1,
                precision=0.82 + np.random.random() * 0.1,
                recall=0.80 + np.random.random() * 0.1,
                f1_score=0.81 + np.random.random() * 0.1,
                auc_score=0.88 + np.random.random() * 0.1,
                mse=0.15 + np.random.random() * 0.05,
                mae=0.12 + np.random.random() * 0.03,
                r2_score=0.83 + np.random.random() * 0.1,
                timestamp=datetime.utcnow(),
            )

            return metrics

        except Exception as e:
            logger.error(f"Failed to evaluate model: {e}")
            raise

    async def _save_model(
        self, model: Dict[str, Any], job: TrainingJob, metrics: ModelMetrics
    ) -> str:
        """Save trained model"""
        try:
            model_id = f"model_{int(datetime.utcnow().timestamp())}"

            # Save model file using joblib (safer than pickle)
            model_path = Path(self.ml_config["model_storage_path"]) / f"{model_id}.pkl"
            joblib.dump(model, model_path)

            # Save model metadata
            metadata = {
                "model_id": model_id,
                "model_type": job.model_type.value,
                "algorithm": job.parameters["algorithm"],
                "hyperparameters": job.parameters["hyperparameters"],
                "metrics": {
                    "accuracy": metrics.accuracy,
                    "precision": metrics.precision,
                    "recall": metrics.recall,
                    "f1_score": metrics.f1_score,
                    "auc_score": metrics.auc_score,
                    "mse": metrics.mse,
                    "mae": metrics.mae,
                    "r2_score": metrics.r2_score,
                },
                "trained_at": job.started_at.isoformat(),
                "completed_at": (
                    job.completed_at.isoformat() if job.completed_at else None
                ),
                "status": job.status.value,
            }

            metadata_path = (
                Path(self.ml_config["model_storage_path"]) / f"{model_id}_metadata.json"
            )
            with open(metadata_path, "w") as f:
                json.dump(metadata, f, indent=2)

            # Store in memory
            self.models[model_id] = metadata
            self.model_metrics[model_id] = metrics

            logger.info(f"Model {model_id} saved successfully")
            return model_id

        except Exception as e:
            logger.error(f"Failed to save model: {e}")
            raise

    async def predict(self, model_id: str, data: np.ndarray) -> np.ndarray:
        """
        Make predictions using a trained model.

        Args:
            model_id: ID of the model to use
            data: Input data for prediction

        Returns:
            Predictions
        """
        try:
            if model_id not in self.models:
                raise ValueError(f"Model {model_id} not found")

            # Load model using joblib (safer than pickle)
            model_path = Path(self.ml_config["model_storage_path"]) / f"{model_id}.pkl"
            # Using joblib for safer model loading
            try:
                model = joblib.load(model_path)
            except Exception as e:
                logger.error(f"Failed to load model {model_id}: {e}")
                raise ValueError(f"Failed to load model {model_id}: {e}")

            # Simulate prediction
            # In real implementation, this would use actual model prediction
            await asyncio.sleep(0.1)  # Simulate prediction time

            # Generate mock predictions
            predictions = np.random.randn(data.shape[0])

            logger.info(f"Predictions generated for model {model_id}")
            return predictions

        except Exception as e:
            logger.error(f"Failed to make predictions: {e}")
            raise

    async def get_model_info(self, model_id: str) -> Dict[str, Any]:
        """Get model information"""
        try:
            if model_id not in self.models:
                raise ValueError(f"Model {model_id} not found")

            return self.models[model_id]

        except Exception as e:
            logger.error(f"Failed to get model info: {e}")
            raise

    async def get_model_metrics(self, model_id: str) -> ModelMetrics:
        """Get model metrics"""
        try:
            if model_id not in self.model_metrics:
                raise ValueError(f"Model metrics for {model_id} not found")

            return self.model_metrics[model_id]

        except Exception as e:
            logger.error(f"Failed to get model metrics: {e}")
            raise

    async def list_models(self, model_type: ModelType = None) -> List[Dict[str, Any]]:
        """List all models"""
        try:
            models = list(self.models.values())

            if model_type:
                models = [m for m in models if m["model_type"] == model_type.value]

            return models

        except Exception as e:
            logger.error(f"Failed to list models: {e}")
            return []

    async def delete_model(self, model_id: str) -> bool:
        """Delete a model"""
        try:
            if model_id not in self.models:
                raise ValueError(f"Model {model_id} not found")

            # Delete model file
            model_path = Path(self.ml_config["model_storage_path"]) / f"{model_id}.pkl"
            if model_path.exists():
                model_path.unlink()

            # Delete metadata file
            metadata_path = (
                Path(self.ml_config["model_storage_path"]) / f"{model_id}_metadata.json"
            )
            if metadata_path.exists():
                metadata_path.unlink()

            # Remove from memory
            del self.models[model_id]
            if model_id in self.model_metrics:
                del self.model_metrics[model_id]

            logger.info(f"Model {model_id} deleted successfully")
            return True

        except Exception as e:
            logger.error(f"Failed to delete model: {e}")
            return False

    async def _monitor_model_performance(self):
        """Monitor model performance"""
        while True:
            try:
                # Monitor model performance
                for model_id, metrics in self.model_metrics.items():
                    # Check for performance degradation
                    if metrics.accuracy < 0.7:  # Threshold for performance degradation
                        logger.warning(
                            f"Model {model_id} performance degraded: {metrics.accuracy}"
                        )

                        # Trigger retraining if auto_retrain is enabled
                        if self.ml_config["auto_retrain"]:
                            await self._schedule_retraining(model_id)

                await asyncio.sleep(3600)  # Check every hour

            except Exception as e:
                logger.error(f"Model performance monitoring error: {e}")
                await asyncio.sleep(3600)

    async def _monitor_training_jobs(self):
        """Monitor training jobs"""
        while True:
            try:
                # Monitor active training jobs
                for job_id, job in list(self.active_training_jobs.items()):
                    # Check for stuck jobs (running for more than 1 hour)
                    if (datetime.utcnow() - job.started_at).total_seconds() > 3600:
                        logger.warning(f"Training job {job_id} appears to be stuck")
                        job.status = ModelStatus.ERROR
                        job.error_message = "Training job timeout"
                        job.completed_at = datetime.utcnow()
                        del self.active_training_jobs[job_id]

                await asyncio.sleep(300)  # Check every 5 minutes

            except Exception as e:
                logger.error(f"Training job monitoring error: {e}")
                await asyncio.sleep(300)

    async def _schedule_retraining(self, model_id: str):
        """Schedule model retraining"""
        try:
            logger.info(f"Scheduling retraining for model {model_id}")

            # Get model info
            model_info = self.models[model_id]

            # Create retraining job
            retraining_job = TrainingJob(
                job_id=f"retrain_{int(datetime.utcnow().timestamp())}",
                model_type=ModelType(model_info["model_type"]),
                dataset_path="retraining_dataset.csv",  # Would use actual dataset
                parameters=model_info,
                status=ModelStatus.TRAINING,
                started_at=datetime.utcnow(),
                completed_at=None,
                metrics=None,
                error_message=None,
            )

            # Add to training queue
            self.training_queue.append(retraining_job)
            self.training_jobs[retraining_job.job_id] = retraining_job

            logger.info(f"Retraining job scheduled for model {model_id}")

        except Exception as e:
            logger.error(f"Failed to schedule retraining: {e}")

    async def get_training_status(self, job_id: str) -> Dict[str, Any]:
        """Get training job status"""
        try:
            if job_id not in self.training_jobs:
                raise ValueError(f"Training job {job_id} not found")

            job = self.training_jobs[job_id]

            return {
                "job_id": job.job_id,
                "model_type": job.model_type.value,
                "status": job.status.value,
                "started_at": job.started_at.isoformat(),
                "completed_at": (
                    job.completed_at.isoformat() if job.completed_at else None
                ),
                "metrics": job.metrics.__dict__ if job.metrics else None,
                "error_message": job.error_message,
            }

        except Exception as e:
            logger.error(f"Failed to get training status: {e}")
            raise

    async def get_ml_status(self) -> Dict[str, Any]:
        """Get ML service status"""
        return {
            "total_models": len(self.models),
            "active_training_jobs": len(self.active_training_jobs),
            "queued_jobs": len(self.training_queue),
            "model_types": list(set(m["model_type"] for m in self.models.values())),
            "storage_path": self.ml_config["model_storage_path"],
            "auto_retrain": self.ml_config["auto_retrain"],
            "timestamp": datetime.utcnow().isoformat(),
        }

    async def shutdown(self):
        """Shutdown ML service"""
        try:
            logger.info("Shutting down ML service...")

            # Save any pending work
            # Cancel active training jobs
            for job_id in list(self.active_training_jobs.keys()):
                job = self.active_training_jobs[job_id]
                job.status = ModelStatus.ERROR
                job.error_message = "Service shutdown"
                job.completed_at = datetime.utcnow()

            logger.info("ML service shutdown complete")

        except Exception as e:
            logger.error(f"Error during ML service shutdown: {e}")<|MERGE_RESOLUTION|>--- conflicted
+++ resolved
@@ -6,10 +6,7 @@
 import asyncio
 import json
 import logging
-<<<<<<< HEAD
 import pickle  # SECURITY WARNING: Pickle can execute arbitrary code - only use with trusted data
-=======
->>>>>>> b29e8262
 from dataclasses import dataclass
 from datetime import datetime, timedelta
 from enum import Enum
