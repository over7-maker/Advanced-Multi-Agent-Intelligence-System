--- conflicted
+++ resolved
@@ -7,14 +7,9 @@
 
 import asyncio
 import logging
-<<<<<<< HEAD
 from typing import Dict, Any, Optional, List
 from datetime import datetime
 from contextlib import asynccontextmanager
-=======
-from datetime import datetime
-from typing import Any, Dict, Optional
->>>>>>> b29e8262
 
 from .database_service import DatabaseService
 from .knowledge_graph_service import KnowledgeGraphService
