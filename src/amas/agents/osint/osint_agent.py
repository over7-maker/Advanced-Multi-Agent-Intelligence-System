"""
Enhanced OSINT Collection Agent
"""

import asyncio
import json
import logging
import re
from datetime import datetime, timedelta
from typing import Any, Dict, List, Optional
from urllib.parse import urljoin, urlparse

import aiohttp

from ..base.intelligence_agent import AgentStatus, IntelligenceAgent

logger = logging.getLogger(__name__)

class OSINTAgent(IntelligenceAgent):
    """Enhanced OSINT Collection Agent for AMAS Intelligence System"""

    def __init__(
        self,
        agent_id: str,
        name: str = "OSINT Agent",
        llm_service: Any = None,
        vector_service: Any = None,
        knowledge_graph: Any = None,
        security_service: Any = None,
    ):
        capabilities = [
            "web_scraping",
            "social_media_monitoring",
            "news_aggregation",
            "domain_analysis",
            "email_analysis",
            "social_network_analysis",
            "threat_intelligence",
            "dark_web_monitoring",
        ]

        super().__init__(
            agent_id=agent_id,
            name=name,
            capabilities=capabilities,
            llm_service=llm_service,
            vector_service=vector_service,
            knowledge_graph=knowledge_graph,
            security_service=security_service,
        )

        self.data_sources = {
            "news": [
                "https://www.bbc.com/news",
                "https://www.reuters.com",
                "https://www.cnn.com",
                "https://www.theguardian.com",
            ],
            "social_media": [
                "https://twitter.com",
                "https://www.reddit.com",
                "https://www.linkedin.com",
            ],
            "forums": ["https://www.hackernews.com", "https://www.securityfocus.com"],
        }

        self.collected_data = {}
        self.analysis_results = {}

    async def execute_task(self, task: Dict[str, Any]) -> Dict[str, Any]:
        """Execute OSINT task"""
        try:
            task_type = task.get("type", "general")
            task_id = task.get("id", "unknown")

            logger.info(f"Executing OSINT task {task_id} of type {task_type}")

            if task_type == "web_scraping":
                return await self._perform_web_scraping(task)
            elif task_type == "social_media_monitoring":
                return await self._monitor_social_media(task)
            elif task_type == "news_aggregation":
                return await self._aggregate_news(task)
            elif task_type == "domain_analysis":
                return await self._analyze_domain(task)
            elif task_type == "email_analysis":
                return await self._analyze_email(task)
            elif task_type == "threat_intelligence":
                return await self._collect_threat_intelligence(task)
            else:
                return await self._perform_general_osint(task)

        except Exception as e:
            logger.error(f"Error executing OSINT task: {e}")
            return {
                "success": False,
                "error": str(e),
                "timestamp": datetime.utcnow().isoformat(),
            }

    async def validate_task(self, task: Dict[str, Any]) -> bool:
        """Validate if this agent can handle the task"""
        osint_keywords = [
            "osint",
            "intelligence",
            "gathering",
            "collection",
            "monitoring",
            "web",
            "social",
            "news",
            "domain",
            "email",
            "threat",
        ]

        task_text = f"{task.get('type', '')} {task.get('description', '')}".lower()
        return any(keyword in task_text for keyword in osint_keywords)

    async def _perform_web_scraping(self, task: Dict[str, Any]) -> Dict[str, Any]:
        """Perform real web scraping with actual HTTP requests"""
        try:
            urls = task.get("parameters", {}).get("urls", [])
            keywords = task.get("parameters", {}).get("keywords", [])
            max_pages = task.get("parameters", {}).get("max_pages", 10)

            scraped_data = []
            for url in urls[:max_pages]:
                try:
                    # Real web scraping with actual HTTP requests
                    page_data = await self._scrape_webpage(url, keywords)
                    if page_data:
                        scraped_data.append(page_data)
                except Exception as e:
                    logger.error(f"Error scraping {url}: {e}")
                    continue

            # Analyze scraped data with real analysis
            analysis = await self._analyze_scraped_data(scraped_data, keywords)

            return {
                "success": True,
                "task_type": "web_scraping",
                "urls_scraped": len(scraped_data),
                "data": scraped_data,
                "analysis": analysis,
                "timestamp": datetime.utcnow().isoformat(),
            }

        except Exception as e:
            logger.error(f"Error in web scraping: {e}")
            return {
                "success": False,
                "error": str(e),
                "timestamp": datetime.utcnow().isoformat(),
            }

    async def _scrape_webpage(self, url: str, keywords: List[str]) -> Dict[str, Any]:
        """Scrape a single webpage with real HTTP request"""
        try:
            import time

            import aiohttp
            from bs4 import BeautifulSoup

            # Check rate limits
            domain = urlparse(url).netloc
            if not hasattr(self, "rate_limits"):
                self.rate_limits = {}
            if domain in self.rate_limits:
                last_request = self.rate_limits[domain]
                if time.time() - last_request < 1.0:  # 1 second between requests
                    logger.warning(f"Rate limited for domain: {domain}")
                    return None
            self.rate_limits[domain] = time.time()

            start_time = time.time()

            async with aiohttp.ClientSession(
                timeout=aiohttp.ClientTimeout(total=30),
                headers={
                    "User-Agent": "Mozilla/5.0 (Windows NT 10.0; Win64; x64) AppleWebKit/537.36"
                },
            ) as session:
                async with session.get(url) as response:
                    response_time = time.time() - start_time

                    if response.status != 200:
                        logger.warning(f"HTTP {response.status} for {url}")
                        return None

                    content = await response.text()

                    # Parse with BeautifulSoup
                    soup = BeautifulSoup(content, "html.parser")

                    # Extract title
                    title = soup.title.string if soup.title else "No title"

                    # Extract main content
                    for script in soup(["script", "style", "nav", "footer", "header"]):
                        script.decompose()

                    text_content = soup.get_text()
                    text_content = re.sub(r"\s+", " ", text_content).strip()

                    # Extract links
                    links = []
                    for link in soup.find_all("a", href=True):
                        href = link["href"]
                        if href.startswith("http"):
                            links.append(href)
                        elif href.startswith("/"):
                            links.append(urljoin(url, href))

                    # Extract images
                    images = []
                    for img in soup.find_all("img", src=True):
                        src = img["src"]
                        if src.startswith("http"):
                            images.append(src)
                        elif src.startswith("/"):
                            images.append(urljoin(url, src))

                    # Extract metadata
                    metadata = {
                        "content_type": response.headers.get("content-type", ""),
                        "content_length": len(content),
                        "keywords_found": [
                            kw for kw in keywords if kw.lower() in text_content.lower()
                        ],
                        "language": (
                            "en"
                            if any(
                                word in text_content.lower()
                                for word in [
                                    "the",
                                    "and",
                                    "or",
                                    "but",
                                    "in",
                                    "on",
                                    "at",
                                ]
                            )
                            else "unknown"
                        ),
                        "has_forms": len(soup.find_all("form")) > 0,
                        "has_scripts": len(soup.find_all("script")) > 0,
                    }

                    return {
                        "url": url,
                        "title": title,
                        "content": text_content,
                        "links": links[:50],  # Limit to first 50 links
                        "images": images[:20],  # Limit to first 20 images
                        "metadata": metadata,
                        "scraped_at": datetime.utcnow().isoformat(),
                        "status_code": response.status,
                        "response_time": response_time,
                    }

        except Exception as e:
            logger.error(f"Error scraping webpage {url}: {e}")
            return None

<<<<<<< HEAD
    async def _analyze_scraped_data(self, scraped_data: Dict[str, Any]) -> Dict[str, Any]:
=======
    async def _analyze_scraped_data(
        self, scraped_data: List[Dict], keywords: List[str]
    ) -> Dict[str, Any]:
>>>>>>> b1debf55
        """Analyze scraped data with real analysis"""
        try:
            if not scraped_data:
                return {"error": "No data to analyze"}

            # Extract entities and patterns
            all_text = " ".join([page["content"] for page in scraped_data])

            # Find email addresses
            email_pattern = r"\b[A-Za-z0-9._%+-]+@[A-Za-z0-9.-]+\.[A-Z|a-z]{2,}\b"
            emails = list(set(re.findall(email_pattern, all_text)))

            # Find phone numbers
            phone_pattern = (
                r"(\+?1[-.\s]?)?\(?[0-9]{3}\)?[-.\s]?[0-9]{3}[-.\s]?[0-9]{4}"
            )
            phones = list(set(re.findall(phone_pattern, all_text)))

            # Find URLs
            url_pattern = r"http[s]?://(?:[a-zA-Z]|[0-9]|[huBHc_@.&+]|[!*\(\),]|(?:%[0-9a-fA-F][0-9a-fA-F]))+"
            urls = list(set(re.findall(url_pattern, all_text)))

            # Keyword analysis
            keyword_matches = {}
            for keyword in keywords:
                count = all_text.lower().count(keyword.lower())
                if count > 0:
                    keyword_matches[keyword] = count

            # Domain analysis
            domains = set()
            for url in urls:
                try:
                    domain = urlparse(url).netloc
                    domains.add(domain)
                except:
                    continue

            # Sentiment analysis (basic)
            positive_words = [
                "good",
                "great",
                "excellent",
                "positive",
                "success",
                "win",
            ]
            negative_words = ["bad", "terrible", "negative", "fail", "lose", "problem"]

            positive_count = sum(
                all_text.lower().count(word) for word in positive_words
            )
            negative_count = sum(
                all_text.lower().count(word) for word in negative_words
            )

            sentiment = "neutral"
            if positive_count > negative_count * 1.5:
                sentiment = "positive"
            elif negative_count > positive_count * 1.5:
                sentiment = "negative"

            analysis = {
                "total_pages": len(scraped_data),
                "total_content_length": sum(
                    len(page["content"]) for page in scraped_data
                ),
                "keywords_found": keyword_matches,
                "entities": {
                    "emails": emails[:10],  # Limit to first 10
                    "phone_numbers": phones[:10],
                    "urls": urls[:20],
                    "domains": list(domains)[:20],
                },
                "sentiment": sentiment,
                "sentiment_scores": {
                    "positive": positive_count,
                    "negative": negative_count,
                },
                "languages": list(
                    set(
                        page["metadata"].get("language", "unknown")
                        for page in scraped_data
                    )
                ),
                "average_response_time": sum(
                    page["response_time"] for page in scraped_data
                )
                / len(scraped_data),
                "summary": f"Analyzed {len(scraped_data)} pages, found {len(emails)} emails, {len(phones)} phones, {len(urls)} URLs across {len(domains)} domains",
            }

            return analysis

        except Exception as e:
            logger.error(f"Error analyzing scraped data: {e}")
            return {"error": str(e)}

    async def _monitor_social_media(self, task: Dict[str, Any]) -> Dict[str, Any]:
        """Monitor social media platforms"""
        try:
            platforms = task.get("parameters", {}).get(
                "platforms", ["twitter", "reddit"]
            )
            keywords = task.get("parameters", {}).get("keywords", [])
            time_range = task.get("parameters", {}).get("time_range", "24h")

            # Mock social media monitoring
            social_data = []
            for platform in platforms:
                platform_data = {
                    "platform": platform,
                    "posts": [
                        {
                            "id": f"{platform}_post_1",
                            "content": f'Mock post about {", ".join(keywords)}',
                            "author": f"user_{platform}",
                            "timestamp": datetime.utcnow().isoformat(),
                            "engagement": {"likes": 10, "shares": 5, "comments": 3},
                        }
                    ],
                    "mentions": keywords,
                    "sentiment": "positive",
                }
                social_data.append(platform_data)

            # Analyze social media data
            analysis = await self._analyze_social_data(social_data, keywords)

            return {
                "success": True,
                "task_type": "social_media_monitoring",
                "platforms_monitored": len(platforms),
                "data": social_data,
                "analysis": analysis,
                "timestamp": datetime.utcnow().isoformat(),
            }

        except Exception as e:
            logger.error(f"Error in social media monitoring: {e}")
            return {
                "success": False,
                "error": str(e),
                "timestamp": datetime.utcnow().isoformat(),
            }

    async def _analyze_social_data(
        self, social_data: List[Dict[str, Any]], keywords: List[str]
    ) -> Dict[str, Any]:
        """Analyze social media data"""
        try:
            # Mock social media analysis
            analysis = {
                "total_posts": sum(len(platform["posts"]) for platform in social_data),
                "platforms_analyzed": len(social_data),
                "keywords_mentioned": keywords,
                "sentiment_analysis": {
                    "positive": 0.6,
                    "neutral": 0.3,
                    "negative": 0.1,
                },
                "trending_topics": ["topic1", "topic2"],
                "influencers": ["user1", "user2"],
                "summary": f"Analyzed social media data across {len(social_data)} platforms",
            }

            return analysis

        except Exception as e:
            logger.error(f"Error analyzing social data: {e}")
            return {"error": str(e)}

    async def _aggregate_news(self, task: Dict[str, Any]) -> Dict[str, Any]:
        """Aggregate news from multiple sources"""
        try:
            sources = task.get("parameters", {}).get(
                "sources", self.data_sources["news"]
            )
            keywords = task.get("parameters", {}).get("keywords", [])
            time_range = task.get("parameters", {}).get("time_range", "24h")

            # Mock news aggregation
            news_data = []
            for source in sources:
                source_data = {
                    "source": source,
                    "articles": [
                        {
                            "title": f'News article about {", ".join(keywords)}',
                            "url": f"{source}/article1",
                            "published": datetime.utcnow().isoformat(),
                            "summary": f'Summary of news about {", ".join(keywords)}',
                            "keywords": keywords,
                            "relevance_score": 0.8,
                        }
                    ],
                }
                news_data.append(source_data)

            # Analyze news data
            analysis = await self._analyze_news_data(news_data, keywords)

            return {
                "success": True,
                "task_type": "news_aggregation",
                "sources_checked": len(sources),
                "data": news_data,
                "analysis": analysis,
                "timestamp": datetime.utcnow().isoformat(),
            }

        except Exception as e:
            logger.error(f"Error in news aggregation: {e}")
            return {
                "success": False,
                "error": str(e),
                "timestamp": datetime.utcnow().isoformat(),
            }

    async def _analyze_news_data(
        self, news_data: List[Dict[str, Any]], keywords: List[str]
    ) -> Dict[str, Any]:
        """Analyze news data"""
        try:
            # Mock news analysis
            analysis = {
                "total_articles": sum(len(source["articles"]) for source in news_data),
                "sources_analyzed": len(news_data),
                "keywords_covered": keywords,
                "trending_stories": ["story1", "story2"],
                "sentiment_analysis": {
                    "positive": 0.4,
                    "neutral": 0.4,
                    "negative": 0.2,
                },
                "summary": f"Analyzed news from {len(news_data)} sources",
            }

            return analysis

        except Exception as e:
            logger.error(f"Error analyzing news data: {e}")
            return {"error": str(e)}

    async def _analyze_domain(self, task: Dict[str, Any]) -> Dict[str, Any]:
        """Analyze domain information"""
        try:
            domain = task.get("parameters", {}).get("domain", "")
            analysis_type = task.get("parameters", {}).get(
                "analysis_type", "comprehensive"
            )

            # Mock domain analysis
            domain_data = {
                "domain": domain,
                "whois_info": {
                    "registrar": "Mock Registrar",
                    "creation_date": "2020-01-01",
                    "expiration_date": "2025-01-01",
                    "nameservers": ["ns1.example.com", "ns2.example.com"],
                },
                "dns_records": {
                    "A": ["192.168.1.1"],
                    "MX": ["mail.example.com"],
                    "TXT": ["v=spf1 include:_spf.google.com ~all"],
                },
                "ssl_certificate": {
                    "issuer": "Mock CA",
                    "valid_from": "2023-01-01",
                    "valid_to": "2024-01-01",
                    "subject": f"CN={domain}",
                },
                "subdomains": [f"www.{domain}", f"mail.{domain}", f"admin.{domain}"],
                "threat_indicators": [],
                "reputation_score": 0.8,
            }

            return {
                "success": True,
                "task_type": "domain_analysis",
                "domain": domain,
                "analysis_type": analysis_type,
                "data": domain_data,
                "timestamp": datetime.utcnow().isoformat(),
            }

        except Exception as e:
            logger.error(f"Error in domain analysis: {e}")
            return {
                "success": False,
                "error": str(e),
                "timestamp": datetime.utcnow().isoformat(),
            }

    async def _analyze_email(self, task: Dict[str, Any]) -> Dict[str, Any]:
        """Analyze email information"""
        try:
            email = task.get("parameters", {}).get("email", "")
            analysis_type = task.get("parameters", {}).get("analysis_type", "basic")

            # Mock email analysis
            email_data = {
                "email": email,
                "domain": email.split("@")[1] if "@" in email else "",
                "disposable": False,
                "role_based": email.startswith("admin") or email.startswith("info"),
                "social_media_presence": ["twitter", "linkedin"],
                "data_breaches": [],
                "reputation_score": 0.7,
            }

            return {
                "success": True,
                "task_type": "email_analysis",
                "email": email,
                "analysis_type": analysis_type,
                "data": email_data,
                "timestamp": datetime.utcnow().isoformat(),
            }

        except Exception as e:
            logger.error(f"Error in email analysis: {e}")
            return {
                "success": False,
                "error": str(e),
                "timestamp": datetime.utcnow().isoformat(),
            }

    async def _collect_threat_intelligence(
        self, task: Dict[str, Any]
    ) -> Dict[str, Any]:
        """Collect threat intelligence"""
        try:
            threat_types = task.get("parameters", {}).get(
                "threat_types", ["malware", "phishing"]
            )
            sources = task.get("parameters", {}).get(
                "sources", ["virustotal", "threatconnect"]
            )

            # Mock threat intelligence collection
            threat_data = []
            for threat_type in threat_types:
                threat_info = {
                    "threat_type": threat_type,
                    "indicators": [
                        {
                            "type": "ip",
                            "value": "192.168.1.100",
                            "confidence": 0.8,
                            "source": "virustotal",
                        },
                        {
                            "type": "domain",
                            "value": "malicious.example.com",
                            "confidence": 0.9,
                            "source": "threatconnect",
                        },
                    ],
                    "description": f"Mock {threat_type} threat intelligence",
                    "severity": "high",
                    "last_seen": datetime.utcnow().isoformat(),
                }
                threat_data.append(threat_info)

            return {
                "success": True,
                "task_type": "threat_intelligence",
                "threat_types": threat_types,
                "sources": sources,
                "data": threat_data,
                "timestamp": datetime.utcnow().isoformat(),
            }

        except Exception as e:
            logger.error(f"Error in threat intelligence collection: {e}")
            return {
                "success": False,
                "error": str(e),
                "timestamp": datetime.utcnow().isoformat(),
            }

    async def _perform_general_osint(self, task: Dict[str, Any]) -> Dict[str, Any]:
        """Perform general OSINT collection"""
        try:
            description = task.get("description", "")
            parameters = task.get("parameters", {})

            # Mock general OSINT
            osint_result = {
                "collection_id": f"osint_{datetime.utcnow().strftime('%Y%m%d_%H%M%S')}",
                "description": description,
                "status": "completed",
                "findings": [
                    "OSINT collection completed successfully",
                    "Multiple sources analyzed",
                    "No significant threats detected",
                ],
                "recommendations": [
                    "Continue monitoring key sources",
                    "Update collection parameters",
                ],
                "confidence": 0.85,
            }

            return {
                "success": True,
                "task_type": "general_osint",
                "result": osint_result,
                "timestamp": datetime.utcnow().isoformat(),
            }

        except Exception as e:
            logger.error(f"Error in general OSINT: {e}")
            return {
                "success": False,
                "error": str(e),
                "timestamp": datetime.utcnow().isoformat(),
            }<|MERGE_RESOLUTION|>--- conflicted
+++ resolved
@@ -265,13 +265,9 @@
             logger.error(f"Error scraping webpage {url}: {e}")
             return None
 
-<<<<<<< HEAD
-    async def _analyze_scraped_data(self, scraped_data: Dict[str, Any]) -> Dict[str, Any]:
-=======
     async def _analyze_scraped_data(
         self, scraped_data: List[Dict], keywords: List[str]
     ) -> Dict[str, Any]:
->>>>>>> b1debf55
         """Analyze scraped data with real analysis"""
         try:
             if not scraped_data:
