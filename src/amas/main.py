--- conflicted
+++ resolved
@@ -9,12 +9,7 @@
 import logging
 import sys
 from pathlib import Path
-<<<<<<< HEAD
 from typing import Any, Dict, Optional
-=======
-from typing import Dict, Any, Optional, Union
-from contextlib import asynccontextmanager
->>>>>>> b81ffb5f
 
 from .config.settings import get_settings, AMASConfig
 from .core.orchestrator import IntelligenceOrchestrator
@@ -105,15 +100,7 @@
 
             # Initialize orchestrator
             self.orchestrator = IntelligenceOrchestrator(
-<<<<<<< HEAD
                 config=self.config, service_manager=self.service_manager
-=======
-                config=self.config.__dict__,
-                llm_service=self.service_manager.get_llm_service(),
-                vector_service=self.service_manager.get_vector_service(),
-                knowledge_graph=self.service_manager.get_knowledge_graph_service(),
-                security_service=self.service_manager.get_security_service(),
->>>>>>> b81ffb5f
             )
             await self.orchestrator.initialize()
 
@@ -151,7 +138,6 @@
             self._is_running = True
             self.logger.info("AMAS Intelligence System is ready and operational")
 
-<<<<<<< HEAD
             # Keep the system running
             while True:
                 await asyncio.sleep(10)
@@ -160,10 +146,6 @@
                     status = await self.orchestrator.get_system_status()
                     if status.get("status") != "operational":
                         self.logger.warning(f"System status: {status}")
-=======
-            # Main application loop
-            await self._run_main_loop()
->>>>>>> b81ffb5f
 
         except KeyboardInterrupt:
             self.logger.info("Shutdown signal received")
