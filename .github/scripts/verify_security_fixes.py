--- conflicted
+++ resolved
@@ -83,11 +83,7 @@
         },
         {
             "name": "Actual hardcoded password",
-<<<<<<< HEAD
-            "content": 'password=os.getenv("DB_PASSWORD", "default")',
-=======
             "content": 'password = "secretpassword123"',
->>>>>>> e8249e5e
             "should_flag": True,
         },
         {
