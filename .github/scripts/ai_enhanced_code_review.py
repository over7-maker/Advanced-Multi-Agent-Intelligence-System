--- conflicted
+++ resolved
@@ -48,179 +48,6 @@
 class EnhancedCodeReviewer:
     """Enhanced code reviewer with AI-powered analysis"""
 
-<<<<<<< HEAD
-
-class AIEnhancedCodeReview:
-    def __init__(self):
-        self.github_token = os.environ.get("GITHUB_TOKEN")
-        self.deepseek_key = os.environ.get("DEEPSEEK_API_KEY")
-        self.claude_key = os.environ.get("CLAUDE_API_KEY")
-        self.gpt4_key = os.environ.get("GPT4_API_KEY")
-        self.glm_key = os.environ.get("GLM_API_KEY")
-        self.grok_key = os.environ.get("GROK_API_KEY")
-        self.kimi_key = os.environ.get("KIMI_API_KEY")
-        self.qwen_key = os.environ.get("QWEN_API_KEY")
-        self.gemini_key = os.environ.get("GEMINI_API_KEY")
-        self.gptoss_key = os.environ.get("GPTOSS_API_KEY")
-        self.repo_name = os.environ.get("REPO_NAME")
-        self.pr_number = os.environ.get("PR_NUMBER")
-        self.commit_sha = os.environ.get("COMMIT_SHA")
-
-        # Initialize AI clients with intelligent fallback priority
-        self.agents = []
-
-        # Priority order: DeepSeek (most reliable), Claude, GPT-4, GLM, Grok, Kimi, Qwen, Gemini, GPTOSS
-        if self.deepseek_key:
-            try:
-                self.agents.append(
-                    {
-                        "name": "DeepSeek",
-                        "client": OpenAI(
-                            base_url="https://api.deepseek.com/v1",
-                            api_key=self.deepseek_key,
-                        ),
-                        "model": "deepseek-chat",
-                        "role": "Primary Code Reviewer",
-                        "priority": 1,
-                    }
-                )
-            except Exception as e:
-                print(f"Failed to initialize DeepSeek agent: {e}")
-
-        if self.glm_key:
-            try:
-                self.agents.append(
-                    {
-                        "name": "GLM",
-                        "client": OpenAI(
-                            base_url="https://openrouter.ai/api/v1",
-                            api_key=self.glm_key,
-                        ),
-                        "model": "z-ai/glm-4.5-air:free",
-                        "role": "Code Quality Specialist",
-                        "priority": 2,
-                    }
-                )
-            except Exception as e:
-                print(f"Failed to initialize GLM agent: {e}")
-
-        if self.grok_key:
-            try:
-                self.agents.append(
-                    {
-                        "name": "Grok",
-                        "client": OpenAI(
-                            base_url="https://openrouter.ai/api/v1",
-                            api_key=self.grok_key,
-                        ),
-                        "model": "x-ai/grok-4-fast:free",
-                        "role": "Strategic Code Advisor",
-                        "priority": 3,
-                    }
-                )
-            except Exception as e:
-                print(f"Failed to initialize Grok agent: {e}")
-
-        if self.kimi_key:
-            try:
-                self.agents.append(
-                    {
-                        "name": "Kimi",
-                        "client": OpenAI(
-                            base_url="https://openrouter.ai/api/v1",
-                            api_key=self.kimi_key,
-                        ),
-                        "model": "moonshot/moonshot-v1-8k:free",
-                        "role": "Technical Code Specialist",
-                        "priority": 4,
-                    }
-                )
-            except Exception as e:
-                print(f"Failed to initialize Kimi agent: {e}")
-
-        if self.qwen_key:
-            try:
-                self.agents.append(
-                    {
-                        "name": "Qwen",
-                        "client": OpenAI(
-                            base_url="https://openrouter.ai/api/v1",
-                            api_key=self.qwen_key,
-                        ),
-                        "model": "qwen/qwen-2.5-7b-instruct:free",
-                        "role": "Code Research Specialist",
-                        "priority": 5,
-                    }
-                )
-            except Exception as e:
-                print(f"Failed to initialize Qwen agent: {e}")
-
-        if self.gptoss_key:
-            try:
-                self.agents.append(
-                    {
-                        "name": "GPTOSS",
-                        "client": OpenAI(
-                            base_url="https://openrouter.ai/api/v1",
-                            api_key=self.gptoss_key,
-                        ),
-                        "model": "openai/gpt-3.5-turbo:free",
-                        "role": "Code Validation Specialist",
-                        "priority": 6,
-                    }
-                )
-            except Exception as e:
-                print(f"Failed to initialize GPTOSS agent: {e}")
-
-        # Sort by priority
-        self.agents.sort(key=lambda x: x["priority"])
-
-        if not self.agents:
-            print("⚠️ No AI agents available - cannot perform code review")
-            return
-
-        print(f"🔍 Initialized {len(self.agents)} AI agents for enhanced code review:")
-        for agent in self.agents:
-            print(f"  - {agent['name']}: {agent['role']}")
-
-    async def call_agent(
-        self, agent: Dict[str, Any], prompt: str, context: str = ""
-    ) -> Optional[str]:
-        """Call a specific AI agent with error handling"""
-        try:
-            print(f"🤖 {agent['name']} ({agent['role']}) is working...")
-
-            full_prompt = f"{prompt}\n\nContext: {context}" if context else prompt
-
-            extra_headers = {}
-            if "openrouter.ai" in str(agent["client"].base_url):
-                extra_headers = {
-                    "HTTP-Referer": f"https://github.com/{self.repo_name}",
-                    "X-Title": "AMAS Enhanced Code Review",
-                }
-
-            response = agent["client"].chat.completions.create(
-                extra_headers=extra_headers if extra_headers else None,
-                model=agent["model"],
-                messages=[
-                    {
-                        "role": "system",
-                        "content": f"You are {agent['role']} for the AMAS Intelligence System. {agent.get('description', '')}",
-                    },
-                    {"role": "user", "content": full_prompt},
-                ],
-                temperature=0.7,
-                max_tokens=2000,
-            )
-
-            result = response.choices[0].message.content
-            print(f"✅ {agent['name']} completed code review")
-            return result
-
-        except Exception as e:
-            print(f"❌ {agent['name']} failed: {e}")
-            return None
-=======
     def __init__(self):
         self.ai_system = UltimateFallbackSystem()
         self.github_token = os.getenv("GITHUB_TOKEN")
@@ -247,160 +74,10 @@
         except Exception as e:
             logger.error(f"Error getting diff: {str(e)}")
             return ""
->>>>>>> e8249e5e
 
     def get_changed_files(self) -> List[str]:
         """Get list of changed files"""
         try:
-<<<<<<< HEAD
-            # Get changed files using git
-            result = subprocess.run(
-                ["git", "diff", "--name-only", "HEAD~1", "HEAD"],
-                capture_output=True,
-                text=True,
-            )
-            if result.returncode == 0:
-                return [f for f in result.stdout.strip().split("\n") if f]
-            else:
-                # Fallback: get all Python files
-                result = subprocess.run(
-                    ["find", ".", "-name", "*.py", "-type", "f"],
-                    capture_output=True,
-                    text=True,
-                )
-                if result.returncode == 0:
-                    return [f for f in result.stdout.strip().split("\n") if f]
-        except Exception as e:
-            print(f"Error getting changed files: {e}")
-
-        return []
-
-    def read_file_content(self, file_path: str) -> Optional[str]:
-        """Read file content safely"""
-        try:
-            with open(file_path, "r", encoding="utf-8", errors="ignore") as f:
-                return f.read()
-        except Exception as e:
-            print(f"Error reading {file_path}: {e}")
-            return None
-
-    async def perform_enhanced_code_review(self) -> Dict[str, Any]:
-        """Perform enhanced code review using multiple agents"""
-        if not self.agents:
-            return {"error": "No agents available"}
-
-        print("🔍 Starting Multi-Agent Enhanced Code Review...")
-
-        # Get changed files
-        changed_files = self.get_changed_files()
-        print(f"📁 Found {len(changed_files)} files to review")
-
-        # Step 1: Code Quality Analysis (DeepSeek or first available agent)
-        primary_agent = self.agents[0]
-        quality_prompt = f"""
-        Perform comprehensive code quality analysis including:
-        - Code structure and organization assessment
-        - Performance optimization opportunities
-        - Best practices compliance
-        - Code readability and maintainability
-        - Error handling and edge cases
-        - Documentation quality
-        
-        Files to review: {', '.join(changed_files[:5])}  # Limit to first 5 files for analysis
-        """
-
-        quality_analysis = await self.call_agent(primary_agent, quality_prompt)
-        if not quality_analysis:
-            return {"error": "Code quality analysis failed"}
-
-        # Step 2: Security and Vulnerability Analysis (GLM or second agent)
-        security_agent = self.agents[1] if len(self.agents) > 1 else self.agents[0]
-        security_prompt = f"""
-        Perform security and vulnerability analysis including:
-        - Security vulnerability assessment
-        - Input validation and sanitization
-        - Authentication and authorization issues
-        - Data protection and privacy concerns
-        - Secure coding practices
-        - Threat modeling and risk assessment
-        
-        Quality Analysis:
-        {quality_analysis}
-        """
-
-        security_analysis = await self.call_agent(
-            security_agent, security_prompt, quality_analysis
-        )
-        if not security_analysis:
-            security_analysis = "Security analysis failed - using quality analysis only"
-
-        # Step 3: Refactoring and Improvement Suggestions (Grok or third agent)
-        refactor_agent = self.agents[2] if len(self.agents) > 2 else self.agents[0]
-        refactor_prompt = f"""
-        Provide refactoring and improvement suggestions including:
-        - Code refactoring opportunities
-        - Design pattern improvements
-        - Performance optimization techniques
-        - Code duplication elimination
-        - Architecture improvements
-        - Testing and validation enhancements
-        
-        Security Analysis:
-        {security_analysis}
-        """
-
-        refactor_suggestions = await self.call_agent(
-            refactor_agent, refactor_prompt, security_analysis
-        )
-        if not refactor_suggestions:
-            refactor_suggestions = (
-                "Refactor suggestions failed - review security analysis"
-            )
-
-        # Step 4: Technical Implementation (Kimi or fourth agent)
-        technical_agent = self.agents[3] if len(self.agents) > 3 else self.agents[0]
-        technical_prompt = f"""
-        Provide technical implementation details including:
-        - Specific code improvements
-        - Implementation strategies
-        - Testing and validation procedures
-        - Performance monitoring
-        - Error handling improvements
-        - Documentation updates
-        
-        Refactor Suggestions:
-        {refactor_suggestions}
-        """
-
-        technical_implementation = await self.call_agent(
-            technical_agent, technical_prompt, refactor_suggestions
-        )
-        if not technical_implementation:
-            technical_implementation = (
-                "Technical implementation failed - review refactor suggestions"
-            )
-
-        return {
-            "files_reviewed": len(changed_files),
-            "quality_analysis": quality_analysis,
-            "security_analysis": security_analysis,
-            "refactor_suggestions": refactor_suggestions,
-            "technical_implementation": technical_implementation,
-            "agents_used": [agent["name"] for agent in self.agents],
-            "timestamp": time.strftime("%Y-%m-%d %H:%M:%S UTC", time.gmtime()),
-        }
-
-    def generate_code_review_report(self, results: Dict[str, Any]) -> str:
-        """Generate comprehensive code review report"""
-        if "error" in results:
-            return f"# Enhanced Code Review Failed\n\nError: {results['error']}"
-
-        report = f"""# 🔍 AMAS Enhanced Code Review Report
-
-**Generated:** {results['timestamp']}  
-**Agents Used:** {', '.join(results['agents_used'])}  
-**Files Reviewed:** {results['files_reviewed']}
-=======
             if self.pr_number:
                 cmd = ["git", "diff", "--name-only", "origin/main...HEAD"]
             else:
@@ -478,7 +155,6 @@
 - **Files Changed:** {diff_stats['files_changed']}
 - **Lines Added:** +{diff_stats['additions']}
 - **Lines Removed:** -{diff_stats['deletions']}
->>>>>>> e8249e5e
 
 ---
 
@@ -571,37 +247,6 @@
 
 Please check the workflow logs for more details.
 """
-<<<<<<< HEAD
-        return report
-
-    async def run(self):
-        """Main execution function"""
-        print("🚀 Starting AMAS Enhanced Code Review System...")
-
-        # Create artifacts directory
-        os.makedirs("artifacts", exist_ok=True)
-
-        # Perform enhanced code review
-        results = await self.perform_enhanced_code_review()
-
-        # Generate report
-        report = self.generate_code_review_report(results)
-
-        # Save report
-        report_path = "artifacts/enhanced_code_review_report.md"
-        with open(report_path, "w", encoding="utf-8") as f:
-            f.write(report)
-
-        print(f"📋 Enhanced code review report saved to {report_path}")
-        print("✅ Enhanced Code Review Complete!")
-
-        return results
-
-
-async def main():
-    reviewer = AIEnhancedCodeReview()
-    await reviewer.run()
-=======
 
         # Save error report
         os.makedirs("artifacts", exist_ok=True)
@@ -610,25 +255,6 @@
 
         sys.exit(1)
 
->>>>>>> e8249e5e
-
 
 if __name__ == "__main__":
-<<<<<<< HEAD
-    print("🔍 AMAS Enhanced Code Review System")
-    print("=" * 50)
-
-    # Check API key availability
-    print("🔑 API Key Status:")
-    print(f"  DeepSeek: {'✅' if os.getenv('DEEPSEEK_API_KEY') else '❌'}")
-    print(f"  GLM: {'✅' if os.getenv('GLM_API_KEY') else '❌'}")
-    print(f"  Grok: {'✅' if os.getenv('GROK_API_KEY') else '❌'}")
-    print(f"  Kimi: {'✅' if os.getenv('KIMI_API_KEY') else '❌'}")
-    print(f"  Qwen: {'✅' if os.getenv('QWEN_API_KEY') else '❌'}")
-    print(f"  GPTOSS: {'✅' if os.getenv('GPTOSS_API_KEY') else '❌'}")
-    print()
-
-    asyncio.run(main())
-=======
-    main()
->>>>>>> e8249e5e
+    main()