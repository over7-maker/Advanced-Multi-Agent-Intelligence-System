name: 🚀 AMAS Secure Production CI/CD Pipeline

# Least-privilege defaults; elevate per job only when needed
permissions:
  contents: read

on:
  push:
    branches: [main]
  pull_request:
    branches: [main]
  release:
    types: [published]
  workflow_dispatch:
    inputs:
      environment:
        description: 'Deployment environment'
        required: true
        default: 'staging'
        type: choice
        options:
          - staging
      skip_tests:
        description: 'Skip non-critical tests (security tests always run)'
        required: false
        default: false
        type: boolean

env:
  PYTHON_VERSION: '3.11.13'
  NODE_VERSION: '20'
  DOCKER_REGISTRY: ghcr.io
  IMAGE_NAME: amas
  REGISTRY_USERNAME: ${{ github.repository_owner }}

jobs:
  security-scan:
    name: 🔒 Security Vulnerability Scan
    runs-on: ubuntu-latest
    timeout-minutes: 20
    concurrency:
      group: security-scan-${{ github.ref }}-${{ github.event.inputs.environment || 'push' }}
      cancel-in-progress: true
    outputs:
      vulnerabilities-found: ${{ steps.scan-results.outputs.vulnerabilities }}
      critical-vulnerabilities: ${{ steps.scan-results.outputs.critical-vulnerabilities }}
      passed: ${{ steps.scan-results.outputs.passed }}

    steps:
      - uses: actions/checkout@v4
        with:
          fetch-depth: 1
      - uses: actions/setup-python@v5
        with:
          python-version: ${{ env.PYTHON_VERSION }}
          cache: 'pip'
      - run: mkdir -p ~/.cache/pip
      - name: Install security tools
        run: |
          python -m pip install --upgrade pip
          pip install -r requirements-security.txt
      - name: Safety
        run: safety check --json > safety-report.json || true
      - name: Bandit
        run: |
          if [ -d src ]; then bandit -r src -f json -o bandit-report.json || true; fi
<<<<<<< HEAD
      - name: Set up Python
        uses: actions/setup-python@v4
        with:
          python-version: '3.11'
      - name: Install Semgrep
        run: |
          python -m pip install --upgrade pip
          pip install "semgrep>=1.65.0"
      - name: Semgrep Scan
        uses: returntocorp/semgrep-action@v1
        with:
          config: >-
            p/security-audit
            p/secrets
            p/owasp-top-ten
      - name: Generate SARIF report
        run: |
          semgrep scan \
            --sarif \
            --output=semgrep.sarif \
            --config=p/security-audit \
            --config=p/secrets \
            --config=p/owasp-top-ten
        continue-on-error: true
      - name: Upload SARIF
        uses: github/codeql-action/upload-sarif@v3
        if: always() && hashFiles('semgrep.sarif') != ''
        with:
          sarif_file: semgrep.sarif
=======
      - name: Semgrep Scan
        run: |
          pip install semgrep
          semgrep scan --config=auto \
            --config=p/security-audit \
            --config=p/secrets \
            --config=p/owasp-top-ten \
            --sarif --output=semgrep.sarif || true
      
      - name: Semgrep CI
        run: |
          semgrep ci --sarif --output=semgrep-ci.sarif || true
>>>>>>> ecbfe778
      - name: Upload security artifacts
        uses: actions/upload-artifact@v4
        with:
          name: security-reports-${{ github.sha }}
          path: |
            safety-report.json
            bandit-report.json
            semgrep.sarif
            semgrep-ci.sarif
      - name: Evaluate
        id: scan-results
        run: |
          vuln=0
          crit=0
          if [ -s safety-report.json ]; then v=$(jq length safety-report.json || echo 0); vuln=$((vuln+v)); fi
          if [ -s bandit-report.json ]; then b=$(jq '.results|length' bandit-report.json||echo 0); vuln=$((vuln+b)); fi
          echo "vulnerabilities=$vuln" >> $GITHUB_OUTPUT
          echo "critical-vulnerabilities=$crit" >> $GITHUB_OUTPUT
          echo "passed=$([ "$crit" -eq 0 ] && echo true || echo false)" >> $GITHUB_OUTPUT<|MERGE_RESOLUTION|>--- conflicted
+++ resolved
@@ -55,24 +55,49 @@
           python-version: ${{ env.PYTHON_VERSION }}
           cache: 'pip'
       - run: mkdir -p ~/.cache/pip
+      - name: 🧰 Ensure jq is available
+        run: |
+          if ! command -v jq >/dev/null 2>&1; then
+            sudo apt-get update -qq && sudo apt-get install -yqq jq
+          fi
+          jq --version
       - name: Install security tools
         run: |
           python -m pip install --upgrade pip
           pip install -r requirements-security.txt
       - name: Safety
-        run: safety check --json > safety-report.json || true
+        run: |
+          if safety check --json > safety-report.json 2>&1; then
+            echo "✅ Safety scan completed"
+          else
+            # Safety may output errors to stdout, check if file is valid JSON
+            if jq empty safety-report.json 2>/dev/null; then
+              echo "⚠️  Safety found vulnerabilities (see safety-report.json)"
+            else
+              # Invalid JSON, create empty array
+              echo "[]" > safety-report.json
+              echo "⚠️  Safety check had issues, but continuing..."
+            fi
+          fi
       - name: Bandit
         run: |
-          if [ -d src ]; then bandit -r src -f json -o bandit-report.json || true; fi
-<<<<<<< HEAD
-      - name: Set up Python
-        uses: actions/setup-python@v4
-        with:
-          python-version: '3.11'
-      - name: Install Semgrep
-        run: |
-          python -m pip install --upgrade pip
-          pip install "semgrep>=1.65.0"
+          if [ -d src ]; then
+            if bandit -r src -f json -o bandit-report.json 2>&1; then
+              echo "✅ Bandit scan completed"
+            else
+              # Check if file is valid JSON
+              if jq empty bandit-report.json 2>/dev/null; then
+                echo "⚠️  Bandit found issues (see bandit-report.json)"
+              else
+                # Invalid JSON, create empty results
+                echo '{"results":[]}' > bandit-report.json
+                echo "⚠️  Bandit check had issues, but continuing..."
+              fi
+            fi
+          else
+            echo '{"results":[]}' > bandit-report.json
+            echo "⚠️  No src directory found, skipping Bandit scan"
+          fi
       - name: Semgrep Scan
         uses: returntocorp/semgrep-action@v1
         with:
@@ -82,32 +107,35 @@
             p/owasp-top-ten
       - name: Generate SARIF report
         run: |
-          semgrep scan \
-            --sarif \
-            --output=semgrep.sarif \
-            --config=p/security-audit \
-            --config=p/secrets \
-            --config=p/owasp-top-ten
+          # Generate SARIF report using installed semgrep
+          if command -v semgrep >/dev/null 2>&1 || python -m semgrep --version >/dev/null 2>&1; then
+            python -m semgrep scan \
+              --sarif \
+              --output=semgrep.sarif \
+              --config=p/security-audit \
+              --config=p/secrets \
+              --config=p/owasp-top-ten \
+              --timeout=300 || true
+          else
+            echo "⚠️  Semgrep not available, creating empty SARIF"
+            echo '{"version": "2.1.0", "$schema": "https://raw.githubusercontent.com/oasis-tcs/sarif-spec/master/Schemata/sarif-schema-2.1.0.json", "runs": [{"results": []}]}' > semgrep.sarif
+          fi
+        continue-on-error: true
+      - name: Semgrep CI
+        run: |
+          # Semgrep CI requires authentication, skip if not available
+          if [ -n "${{ secrets.SEMGREP_APP_TOKEN }}" ]; then
+            python -m semgrep ci --sarif --output=semgrep-ci.sarif || true
+          else
+            echo "⚠️  SEMGREP_APP_TOKEN not set, skipping Semgrep CI scan"
+            echo '{"version": "2.1.0", "$schema": "https://raw.githubusercontent.com/oasis-tcs/sarif-spec/master/Schemata/sarif-schema-2.1.0.json", "runs": [{"results": []}]}' > semgrep-ci.sarif || true
+          fi
         continue-on-error: true
       - name: Upload SARIF
         uses: github/codeql-action/upload-sarif@v3
         if: always() && hashFiles('semgrep.sarif') != ''
         with:
           sarif_file: semgrep.sarif
-=======
-      - name: Semgrep Scan
-        run: |
-          pip install semgrep
-          semgrep scan --config=auto \
-            --config=p/security-audit \
-            --config=p/secrets \
-            --config=p/owasp-top-ten \
-            --sarif --output=semgrep.sarif || true
-      
-      - name: Semgrep CI
-        run: |
-          semgrep ci --sarif --output=semgrep-ci.sarif || true
->>>>>>> ecbfe778
       - name: Upload security artifacts
         uses: actions/upload-artifact@v4
         with:
@@ -122,8 +150,32 @@
         run: |
           vuln=0
           crit=0
-          if [ -s safety-report.json ]; then v=$(jq length safety-report.json || echo 0); vuln=$((vuln+v)); fi
-          if [ -s bandit-report.json ]; then b=$(jq '.results|length' bandit-report.json||echo 0); vuln=$((vuln+b)); fi
+          # Initialize empty JSON files if they don't exist
+          [ ! -f safety-report.json ] && echo "[]" > safety-report.json || true
+          [ ! -f bandit-report.json ] && echo '{"results":[]}' > bandit-report.json || true
+          # Count vulnerabilities from Safety
+          if [ -s safety-report.json ]; then
+            v=$(jq 'if type=="array" then length else 0 end' safety-report.json 2>/dev/null || echo 0)
+            vuln=$((vuln+v))
+          fi
+          # Count vulnerabilities from Bandit
+          if [ -s bandit-report.json ]; then
+            b=$(jq '.results|length' bandit-report.json 2>/dev/null || echo 0)
+            vuln=$((vuln+b))
+            # Count critical/high severity issues
+            crit=$(jq '[.results[] | select(.issue_severity=="HIGH" or .issue_severity=="CRITICAL")] | length' bandit-report.json 2>/dev/null || echo 0)
+          fi
           echo "vulnerabilities=$vuln" >> $GITHUB_OUTPUT
           echo "critical-vulnerabilities=$crit" >> $GITHUB_OUTPUT
-          echo "passed=$([ "$crit" -eq 0 ] && echo true || echo false)" >> $GITHUB_OUTPUT+          echo "passed=$([ "$crit" -eq 0 ] && echo true || echo false)" >> $GITHUB_OUTPUT
+          echo "📊 Found $vuln total vulnerabilities, $crit critical"
+          
+          # Fail the job if critical vulnerabilities are found
+          if [ "$crit" -gt 0 ]; then
+            echo "❌ Security scan FAILED: Found $crit critical vulnerabilities"
+            exit 1
+          elif [ "$vuln" -gt 10 ]; then
+            echo "⚠️  Security scan WARNING: Found $vuln total vulnerabilities (threshold: 10)"
+          else
+            echo "✅ Security scan PASSED: $vuln total vulnerabilities, $crit critical"
+          fi