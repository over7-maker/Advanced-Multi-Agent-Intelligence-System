--- conflicted
+++ resolved
@@ -67,12 +67,8 @@
     
     - name: AI Code Analysis
       if: steps.changed-files.outputs.any_changed == 'true'
-      env:
-<<<<<<< HEAD
+env:
         GITHUB_TOKEN: ${{ secrets.GITHUB_TOKEN }}
-        OPENROUTER_API_KEY: ${{ secrets.OPENROUTER_API_KEY }}
-=======
->>>>>>> 64e9cc7e
         DEEPSEEK_API_KEY: ${{ secrets.DEEPSEEK_API_KEY }}
         GLM_API_KEY: ${{ secrets.GLM_API_KEY }}
         GROK_API_KEY: ${{ secrets.GROK_API_KEY }}
@@ -93,15 +89,8 @@
     
     - name: Security Scan
       if: steps.changed-files.outputs.any_changed == 'true'
-      env:
-<<<<<<< HEAD
+env:
         GITHUB_TOKEN: ${{ secrets.GITHUB_TOKEN }}
-        OPENROUTER_API_KEY: ${{ secrets.OPENROUTER_API_KEY }}
-        DEEPSEEK_API_KEY: ${{ secrets.DEEPSEEK_API_KEY }}
-        CHANGED_FILES: ${{ steps.changed-files.outputs.all_changed_files }}
-        PR_NUMBER: ${{ github.event.pull_request.number }}
-        REPO_NAME: ${{ github.repository }}
-=======
         DEEPSEEK_API_KEY: ${{ secrets.DEEPSEEK_API_KEY }}
         GLM_API_KEY: ${{ secrets.GLM_API_KEY }}
         GROK_API_KEY: ${{ secrets.GROK_API_KEY }}
@@ -109,7 +98,8 @@
         QWEN_API_KEY: ${{ secrets.QWEN_API_KEY }}
         GPTOSS_API_KEY: ${{ secrets.GPTOSS_API_KEY }}
         CHANGED_FILES: ${{ steps.changed-files.outputs.all_changed_files }}
->>>>>>> 64e9cc7e
+        PR_NUMBER: ${{ github.event.pull_request.number }}
+        REPO_NAME: ${{ github.repository }}
       run: |
         echo "🔒 Running Security Scan..."
         python scripts/ai_security_auditor.py \
