name: Multi-Agent Collaborative Intelligence Workflow

on:
  workflow_dispatch:  # manual trigger
  schedule:
    - cron: '0 2 * * *'  # daily at 2 AM UTC
  push:
    branches: [ main ]
  pull_request:
    branches: [ main ]

env:
  PYTHON_VERSION: '3.11'

jobs:
  multi-agent-collaboration:
    runs-on: ubuntu-latest
    
    permissions:
      contents: read
      issues: write
      pull-requests: write
    
    steps:
<<<<<<< HEAD
      - uses: actions/checkout@v3

      - name: Set up Python 3.10
        uses: actions/setup-python@v4
        with:
          python-version: '3.10'

      - name: Install dependencies
        run: |
          python -m pip install --upgrade pip
          python -m pip install "openai>=0.27.0"

      - name: Run Multi-Agent Orchestrator Script
        env:
          DEEPSEEK_API_KEY: ${{ secrets.DEEPSEEK_API_KEY }}
          GLM_API_KEY: ${{ secrets.GLM_API_KEY }}
          GROK_API_KEY: ${{ secrets.GROK_API_KEY }}
        run: |
          mkdir -p artifacts
          python .github/scripts/multi_agent_orchestrator.py 

      - name: Upload report artifact
        uses: actions/upload-artifact@v4
        with:
          name: multi-agent-report
          path: artifacts/multi_agent_report.md
=======
    - name: Checkout repository
      uses: actions/checkout@v4
      with:
        fetch-depth: 0
    
    - name: Set up Python
      uses: actions/setup-python@v4
      with:
        python-version: ${{ env.PYTHON_VERSION }}
    
    - name: Install dependencies
      run: |
        python -m pip install --upgrade pip
        pip install -r requirements.txt
        pip install openai aiohttp python-dotenv requests pyyaml PyGithub
    
    - name: Multi-Agent Code Analysis
      env:
        DEEPSEEK_API_KEY: ${{ secrets.DEEPSEEK_API_KEY }}
        GLM_API_KEY: ${{ secrets.GLM_API_KEY }}
        GROK_API_KEY: ${{ secrets.GROK_API_KEY }}
        KIMI_API_KEY: ${{ secrets.KIMI_API_KEY }}
        QWEN_API_KEY: ${{ secrets.QWEN_API_KEY }}
        GPTOSS_API_KEY: ${{ secrets.GPTOSS_API_KEY }}
      run: |
        echo "🤖🤖🤖 Running Multi-Agent Code Analysis..."
        python scripts/ai_code_analyzer.py \
          --directory . \
          --output multi_agent_analysis.md \
          --extensions .py .js .ts || echo "Multi-agent analysis completed with warnings"
        echo "✅ Multi-agent analysis complete!"
    
    - name: Multi-Agent Code Improvement
      env:
        DEEPSEEK_API_KEY: ${{ secrets.DEEPSEEK_API_KEY }}
        GLM_API_KEY: ${{ secrets.GLM_API_KEY }}
        GROK_API_KEY: ${{ secrets.GROK_API_KEY }}
        KIMI_API_KEY: ${{ secrets.KIMI_API_KEY }}
        QWEN_API_KEY: ${{ secrets.QWEN_API_KEY }}
        GPTOSS_API_KEY: ${{ secrets.GPTOSS_API_KEY }}
      run: |
        echo "🔧🔧🔧 Running Multi-Agent Code Improvement..."
        python scripts/ai_code_improver.py \
          --directory . \
          --output multi_agent_improvements/ \
          --improvement-type performance \
          --extensions .py .js .ts || echo "Multi-agent improvement completed with warnings"
        echo "✅ Multi-agent improvement complete!"
    
    - name: Multi-Agent Test Generation
      env:
        DEEPSEEK_API_KEY: ${{ secrets.DEEPSEEK_API_KEY }}
        GLM_API_KEY: ${{ secrets.GLM_API_KEY }}
        GROK_API_KEY: ${{ secrets.GROK_API_KEY }}
        KIMI_API_KEY: ${{ secrets.KIMI_API_KEY }}
        QWEN_API_KEY: ${{ secrets.QWEN_API_KEY }}
        GPTOSS_API_KEY: ${{ secrets.GPTOSS_API_KEY }}
      run: |
        echo "🧪🧪🧪 Running Multi-Agent Test Generation..."
        python scripts/ai_test_generator.py \
          --directory . \
          --output multi_agent_tests/ \
          --test-type comprehensive \
          --extensions .py .js .ts || echo "Multi-agent test generation completed with warnings"
        echo "✅ Multi-agent test generation complete!"
    
    - name: Multi-Agent Documentation
      env:
        DEEPSEEK_API_KEY: ${{ secrets.DEEPSEEK_API_KEY }}
        GLM_API_KEY: ${{ secrets.GLM_API_KEY }}
        GROK_API_KEY: ${{ secrets.GROK_API_KEY }}
        KIMI_API_KEY: ${{ secrets.KIMI_API_KEY }}
        QWEN_API_KEY: ${{ secrets.QWEN_API_KEY }}
        GPTOSS_API_KEY: ${{ secrets.GPTOSS_API_KEY }}
      run: |
        echo "📚📚📚 Running Multi-Agent Documentation..."
        python scripts/ai_documentation_generator.py \
          --directory . \
          --output multi_agent_docs/ \
          --doc-type comprehensive \
          --extensions .py .js .ts || echo "Multi-agent documentation completed with warnings"
        echo "✅ Multi-agent documentation complete!"
    
    - name: Multi-Agent Security Audit
      env:
        DEEPSEEK_API_KEY: ${{ secrets.DEEPSEEK_API_KEY }}
        GLM_API_KEY: ${{ secrets.GLM_API_KEY }}
        GROK_API_KEY: ${{ secrets.GROK_API_KEY }}
        KIMI_API_KEY: ${{ secrets.KIMI_API_KEY }}
        QWEN_API_KEY: ${{ secrets.QWEN_API_KEY }}
        GPTOSS_API_KEY: ${{ secrets.GPTOSS_API_KEY }}
      run: |
        echo "🔒🔒🔒 Running Multi-Agent Security Audit..."
        python scripts/ai_security_auditor.py \
          --directory . \
          --output multi_agent_security/ \
          --extensions .py .js .ts || echo "Multi-agent security audit completed with warnings"
        echo "✅ Multi-agent security audit complete!"
    
    - name: Multi-Agent Performance Analysis
      env:
        DEEPSEEK_API_KEY: ${{ secrets.DEEPSEEK_API_KEY }}
        GLM_API_KEY: ${{ secrets.GLM_API_KEY }}
        GROK_API_KEY: ${{ secrets.GROK_API_KEY }}
        KIMI_API_KEY: ${{ secrets.KIMI_API_KEY }}
        QWEN_API_KEY: ${{ secrets.QWEN_API_KEY }}
        GPTOSS_API_KEY: ${{ secrets.GPTOSS_API_KEY }}
      run: |
        echo "⚡⚡⚡ Running Multi-Agent Performance Analysis..."
        python scripts/ai_performance_analyzer.py \
          --directory . \
          --output multi_agent_performance/ \
          --extensions .py .js .ts || echo "Multi-agent performance analysis completed with warnings"
        echo "✅ Multi-agent performance analysis complete!"
    
    - name: Multi-Agent Continuous Development
      env:
        DEEPSEEK_API_KEY: ${{ secrets.DEEPSEEK_API_KEY }}
        GLM_API_KEY: ${{ secrets.GLM_API_KEY }}
        GROK_API_KEY: ${{ secrets.GROK_API_KEY }}
        KIMI_API_KEY: ${{ secrets.KIMI_API_KEY }}
        QWEN_API_KEY: ${{ secrets.QWEN_API_KEY }}
        GPTOSS_API_KEY: ${{ secrets.GPTOSS_API_KEY }}
      run: |
        echo "🚀🚀🚀 Running Multi-Agent Continuous Development..."
        python scripts/ai_continuous_developer.py \
          --project-path . \
          --mode full_analysis \
          --output multi_agent_continuous.md || echo "Multi-agent continuous development completed with warnings"
        echo "✅ Multi-agent continuous development complete!"
    
    - name: Upload Multi-Agent Reports
      uses: actions/upload-artifact@v4
      with:
        name: multi-agent-reports-${{ github.run_number }}
        path: |
          multi_agent_analysis.md
          multi_agent_improvements/
          multi_agent_tests/
          multi_agent_docs/
          multi_agent_security/
          multi_agent_performance/
          multi_agent_continuous.md
    
    - name: Create Pull Request with Multi-Agent Improvements
      if: github.event_name == 'workflow_dispatch' || github.ref == 'refs/heads/main'
      uses: peter-evans/create-pull-request@v5
      with:
        token: ${{ secrets.GITHUB_TOKEN }}
        commit-message: '🤖 Multi-Agent: Collaborative AI improvements'
        title: '🤖 Multi-Agent Collaborative Intelligence Improvements'
        body: |
          ## 🤖 Multi-Agent Collaborative Intelligence Report
          
          This PR contains improvements generated by our multi-agent AI system:
          
          - **Code Analysis**: Comprehensive analysis by multiple AI agents
          - **Code Improvements**: Performance and quality enhancements
          - **Test Generation**: Comprehensive test coverage
          - **Documentation**: Enhanced documentation
          - **Security Audit**: Security vulnerability analysis
          - **Performance Analysis**: Performance optimization recommendations
          - **Continuous Development**: Ongoing project improvements
          
          Generated by AMAS Multi-Agent Intelligence System
        branch: multi-agent-improvements-${{ github.run_number }}
        base: main
        delete-branch: true
    
    - name: Generate Multi-Agent Summary
      run: |
        echo "## 🤖🤖🤖 Multi-Agent Collaborative Intelligence Summary" >> $GITHUB_STEP_SUMMARY
        echo "- **Agents Used**: DeepSeek, GLM, Grok, Kimi, Qwen, GPT-OSS" >> $GITHUB_STEP_SUMMARY
        echo "- **Collaboration Mode**: Full Multi-Agent Analysis" >> $GITHUB_STEP_SUMMARY
        echo "- **Reports Generated**: 7 comprehensive reports" >> $GITHUB_STEP_SUMMARY
        echo "- **Improvements Applied**: Code, Tests, Docs, Security, Performance" >> $GITHUB_STEP_SUMMARY
        echo "- **Status**: ✅ Complete" >> $GITHUB_STEP_SUMMARY
>>>>>>> 64e9cc7e
<|MERGE_RESOLUTION|>--- conflicted
+++ resolved
@@ -20,36 +20,8 @@
       contents: read
       issues: write
       pull-requests: write
-    
-    steps:
-<<<<<<< HEAD
-      - uses: actions/checkout@v3
-
-      - name: Set up Python 3.10
-        uses: actions/setup-python@v4
-        with:
-          python-version: '3.10'
-
-      - name: Install dependencies
-        run: |
-          python -m pip install --upgrade pip
-          python -m pip install "openai>=0.27.0"
-
-      - name: Run Multi-Agent Orchestrator Script
-        env:
-          DEEPSEEK_API_KEY: ${{ secrets.DEEPSEEK_API_KEY }}
-          GLM_API_KEY: ${{ secrets.GLM_API_KEY }}
-          GROK_API_KEY: ${{ secrets.GROK_API_KEY }}
-        run: |
-          mkdir -p artifacts
-          python .github/scripts/multi_agent_orchestrator.py 
-
-      - name: Upload report artifact
-        uses: actions/upload-artifact@v4
-        with:
-          name: multi-agent-report
-          path: artifacts/multi_agent_report.md
-=======
+
+steps:
     - name: Checkout repository
       uses: actions/checkout@v4
       with:
@@ -226,5 +198,4 @@
         echo "- **Collaboration Mode**: Full Multi-Agent Analysis" >> $GITHUB_STEP_SUMMARY
         echo "- **Reports Generated**: 7 comprehensive reports" >> $GITHUB_STEP_SUMMARY
         echo "- **Improvements Applied**: Code, Tests, Docs, Security, Performance" >> $GITHUB_STEP_SUMMARY
-        echo "- **Status**: ✅ Complete" >> $GITHUB_STEP_SUMMARY
->>>>>>> 64e9cc7e
+        echo "- **Status**: ✅ Complete" >> $GITHUB_STEP_SUMMARY