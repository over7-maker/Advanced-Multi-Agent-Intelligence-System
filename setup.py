--- conflicted
+++ resolved
@@ -1,17 +1,12 @@
 #!/usr/bin/env python3
 """
-
-AMAS Setup Script
-Complete installation and configuration for AMAS
+AMAS - Advanced Multi-Agent Intelligence System
+Setup script for development and installation
 """
 
-import os
-import shutil
-import subprocess
-import sys
+from setuptools import setup, find_packages
 from pathlib import Path
 
-<<<<<<< HEAD
 # Read the README file
 this_directory = Path(__file__).parent
 long_description = (this_directory / "README.md").read_text()
@@ -72,188 +67,12 @@
         "Topic :: Software Development :: Libraries :: Python Modules",
         "Topic :: System :: Distributed Computing",
         "Topic :: Security",
-=======
-
-def run_command(command, description):
-    """Run a command and handle errors"""
-    print(f"🔄 {description}...")
-    try:
-        result = subprocess.run(
-            command.split(), check=True, capture_output=True, text=True
-        )
-        print(f"✅ {description} completed")
-        return True
-    except subprocess.CalledProcessError as e:
-        print(f"❌ {description} failed: {e}")
-        print(f"Error output: {e.stderr}")
-        return False
-
-
-def check_python_version():
-    """Check if Python version is compatible"""
-    if sys.version_info < (3, 9):
-        print("❌ Python 3.9+ is required")
-        return False
-    print(f"✅ Python {sys.version.split()[0]} detected")
-    return True
-
-
-def create_directories():
-    """Create necessary directories"""
-    directories = [
-        "logs",
-        "data",
-        "data/collective_knowledge",
-        "data/personalities",
-        "data/models",
-        "data/predictions",
-        "data/auth",
-        "data/audit",
-        "data/sessions",
-        "config",
-        "config/security",
-        "web",
-        "web/src",
-        "web/src/components",
-        "web/public",
-        "tests",
-        "tests/unit",
-        "tests/integration",
-        "tests/load",
-    ]
-
-    for directory in directories:
-        Path(directory).mkdir(parents=True, exist_ok=True)
-        print(f"📁 Created directory: {directory}")
-
-
-def install_dependencies():
-    """Install Python dependencies"""
-    return run_command(
-        "pip install -r requirements.txt", "Installing Python dependencies"
-    )
-
-
-def setup_environment():
-    """Setup environment configuration"""
-    env_example = Path(".env.example")
-    env_file = Path(".env")
-
-    if not env_file.exists() and env_example.exists():
-        shutil.copy(env_example, env_file)
-        print("📝 Created .env file from .env.example")
-        print("⚠️  Please edit .env and add your API keys")
-    else:
-        print("📝 .env file already exists")
-
-
-def setup_web_dashboard():
-    """Setup React dashboard"""
-    web_dir = Path("web")
-    if not web_dir.exists():
-        print("📁 Creating web dashboard...")
-        web_dir.mkdir(exist_ok=True)
-
-    # Create package.json if it doesn't exist
-    package_json = web_dir / "package.json"
-    if not package_json.exists():
-        package_content = """{
-  "name": "amas-dashboard",
-  "version": "1.0.0",
-  "description": "AMAS Control Dashboard",
-  "private": true,
-  "dependencies": {
-    "react": "^18.2.0",
-    "react-dom": "^18.2.0",
-    "react-scripts": "5.0.1",
-    "chart.js": "^4.4.0",
-    "react-chartjs-2": "^5.2.0",
-    "lucide-react": "^0.290.0"
-  },
-  "scripts": {
-    "start": "react-scripts start",
-    "build": "react-scripts build",
-    "test": "react-scripts test",
-    "eject": "react-scripts eject"
-  },
-  "eslintConfig": {
-    "extends": [
-      "react-app",
-      "react-app/jest"
-    ]
-  },
-  "browserslist": {
-    "production": [
-      ">0.2%",
-      "not dead",
-      "not op_mini all"
->>>>>>> e8249e5e
     ],
-    "development": [
-      "last 1 chrome version",
-      "last 1 firefox version",
-      "last 1 safari version"
-    ]
-  }
-}"""
-        package_json.write_text(package_content)
-        print("📝 Created package.json for React dashboard")
-
-
-def run_security_scan():
-    """Run security scan"""
-    return run_command("python scripts/security-scan.sh", "Running security scan")
-
-
-def validate_environment():
-    """Validate environment setup"""
-    return run_command("python scripts/validate_env.py", "Validating environment")
-
-
-def main():
-    """Main setup function"""
-    print("🚀 AMAS Setup - Advanced Multi-Agent Intelligence System")
-    print("=" * 60)
-
-    # Check Python version
-    if not check_python_version():
-        sys.exit(1)
-
-    # Create directories
-    print("\n📁 Creating directories...")
-    create_directories()
-
-    # Install dependencies
-    print("\n📦 Installing dependencies...")
-    if not install_dependencies():
-        print("❌ Dependency installation failed")
-        sys.exit(1)
-
-    # Setup environment
-    print("\n⚙️ Setting up environment...")
-    setup_environment()
-
-    # Setup web dashboard
-    print("\n🎨 Setting up web dashboard...")
-    setup_web_dashboard()
-
-    # Run security scan
-    print("\n🔒 Running security scan...")
-    run_security_scan()
-
-    # Validate environment
-    print("\n🔍 Validating environment...")
-    validate_environment()
-
-    print("\n🎉 AMAS Setup Complete!")
-    print("=" * 60)
-    print("📋 Next Steps:")
-    print("1. Edit .env file and add your API keys")
-    print("2. Run: python scripts/validate_env.py")
-    print("3. Start AMAS: python -m amas")
-    print("4. Open dashboard: cd web && npm install && npm start")
-    print("\n🚀 Your AMAS system is ready!")
-
-
-if __name__ == "__main__":
-    main()+    keywords="ai multi-agent intelligence autonomous offline llm vector-search knowledge-graph security",
+    project_urls={
+        "Homepage": "https://github.com/over7-maker/Advanced-Multi-Agent-Intelligence-System",
+        "Documentation": "https://github.com/over7-maker/Advanced-Multi-Agent-Intelligence-System/docs",
+        "Repository": "https://github.com/over7-maker/Advanced-Multi-Agent-Intelligence-System",
+        "Issues": "https://github.com/over7-maker/Advanced-Multi-Agent-Intelligence-System/issues",
+    },
+)